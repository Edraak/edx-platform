"""
This file contains tasks that are designed to perform background operations on the
running state of a course.

"""
import json
from datetime import datetime
from time import time
import unicodecsv

from celery import Task, current_task
from celery.utils.log import get_task_logger
from celery.states import SUCCESS, FAILURE
from django.contrib.auth.models import User
from django.core.files.storage import DefaultStorage
from django.db import transaction, reset_queries
import dogstats_wrapper as dog_stats_api
from pytz import UTC

from track.views import task_track
from util.file import course_filename_prefix_generator, UniversalNewlineIterator
from xmodule.modulestore.django import modulestore

from courseware.courses import get_course_by_id
from courseware.grades import iterate_grades_for
from courseware.models import StudentModule
from courseware.model_data import FieldDataCache
from courseware.module_render import get_module_for_descriptor_internal
from instructor_analytics.basic import enrolled_students_features
from instructor_analytics.csvs import format_dictlist
from instructor_task.models import ReportStore, InstructorTask, PROGRESS
from lms.djangoapps.lms_xblock.runtime import LmsPartitionService
from openedx.core.djangoapps.course_groups.cohorts import get_cohort
from openedx.core.djangoapps.course_groups.models import CourseUserGroup
from openedx.core.djangoapps.course_groups.cohorts import add_user_to_cohort
from student.models import CourseEnrollment


# define different loggers for use within tasks and on client side
TASK_LOG = get_task_logger(__name__)

# define value to use when no task_id is provided:
UNKNOWN_TASK_ID = 'unknown-task_id'

# define values for update functions to use to return status to perform_module_state_update
UPDATE_STATUS_SUCCEEDED = 'succeeded'
UPDATE_STATUS_FAILED = 'failed'
UPDATE_STATUS_SKIPPED = 'skipped'


class BaseInstructorTask(Task):
    """
    Base task class for use with InstructorTask models.

    Permits updating information about task in corresponding InstructorTask for monitoring purposes.

    Assumes that the entry_id of the InstructorTask model is the first argument to the task.

    The `entry_id` is the primary key for the InstructorTask entry representing the task.  This class
    updates the entry on success and failure of the task it wraps.  It is setting the entry's value
    for task_state based on what Celery would set it to once the task returns to Celery:
    FAILURE if an exception is encountered, and SUCCESS if it returns normally.
    Other arguments are pass-throughs to perform_module_state_update, and documented there.
    """
    abstract = True

    def on_success(self, task_progress, task_id, args, kwargs):
        """
        Update InstructorTask object corresponding to this task with info about success.

        Updates task_output and task_state.  But it shouldn't actually do anything
        if the task is only creating subtasks to actually do the work.

        Assumes `task_progress` is a dict containing the task's result, with the following keys:

          'attempted': number of attempts made
          'succeeded': number of attempts that "succeeded"
          'skipped': number of attempts that "skipped"
          'failed': number of attempts that "failed"
          'total': number of possible subtasks to attempt
          'action_name': user-visible verb to use in status messages.  Should be past-tense.
              Pass-through of input `action_name`.
          'duration_ms': how long the task has (or had) been running.

        This is JSON-serialized and stored in the task_output column of the InstructorTask entry.

        """
        TASK_LOG.debug('Task %s: success returned with progress: %s', task_id, task_progress)
        # We should be able to find the InstructorTask object to update
        # based on the task_id here, without having to dig into the
        # original args to the task.  On the other hand, the entry_id
        # is the first value passed to all such args, so we'll use that.
        # And we assume that it exists, else we would already have had a failure.
        entry_id = args[0]
        entry = InstructorTask.objects.get(pk=entry_id)
        # Check to see if any subtasks had been defined as part of this task.
        # If not, then we know that we're done.  (If so, let the subtasks
        # handle updating task_state themselves.)
        if len(entry.subtasks) == 0:
            entry.task_output = InstructorTask.create_output_for_success(task_progress)
            entry.task_state = SUCCESS
            entry.save_now()

    def on_failure(self, exc, task_id, args, kwargs, einfo):
        """
        Update InstructorTask object corresponding to this task with info about failure.

        Fetches and updates exception and traceback information on failure.

        If an exception is raised internal to the task, it is caught by celery and provided here.
        The information is recorded in the InstructorTask object as a JSON-serialized dict
        stored in the task_output column.  It contains the following keys:

               'exception':  type of exception object
               'message': error message from exception object
               'traceback': traceback information (truncated if necessary)

        Note that there is no way to record progress made within the task (e.g. attempted,
        succeeded, etc.) when such failures occur.
        """
        TASK_LOG.debug(u'Task %s: failure returned', task_id)
        entry_id = args[0]
        try:
            entry = InstructorTask.objects.get(pk=entry_id)
        except InstructorTask.DoesNotExist:
            # if the InstructorTask object does not exist, then there's no point
            # trying to update it.
            TASK_LOG.error(u"Task (%s) has no InstructorTask object for id %s", task_id, entry_id)
        else:
            TASK_LOG.warning(u"Task (%s) failed", task_id, exc_info=True)
            entry.task_output = InstructorTask.create_output_for_failure(einfo.exception, einfo.traceback)
            entry.task_state = FAILURE
            entry.save_now()


class UpdateProblemModuleStateError(Exception):
    """
    Error signaling a fatal condition while updating problem modules.

    Used when the current module cannot be processed and no more
    modules should be attempted.
    """
    pass


def _get_current_task():
    """
    Stub to make it easier to test without actually running Celery.

    This is a wrapper around celery.current_task, which provides access
    to the top of the stack of Celery's tasks.  When running tests, however,
    it doesn't seem to work to mock current_task directly, so this wrapper
    is used to provide a hook to mock in tests, while providing the real
    `current_task` in production.
    """
    return current_task


class TaskProgress(object):
    """
    Encapsulates the current task's progress by keeping track of
    'attempted', 'succeeded', 'skipped', 'failed', 'total',
    'action_name', and 'duration_ms' values.
    """
    def __init__(self, action_name, total, start_time):
        self.action_name = action_name
        self.total = total
        self.start_time = start_time
        self.attempted = 0
        self.succeeded = 0
        self.skipped = 0
        self.failed = 0

    def update_task_state(self, extra_meta=None):
        """
        Update the current celery task's state to the progress state
        specified by the current object.  Returns the progress
        dictionary for use by `run_main_task` and
        `BaseInstructorTask.on_success`.

        Arguments:
            extra_meta (dict): Extra metadata to pass to `update_state`

        Returns:
            dict: The current task's progress dict
        """
        progress_dict = {
            'action_name': self.action_name,
            'attempted': self.attempted,
            'succeeded': self.succeeded,
            'skipped': self.skipped,
            'failed': self.failed,
            'total': self.total,
            'duration_ms': int((time() - self.start_time) * 1000),
        }
        if extra_meta is not None:
            progress_dict.update(extra_meta)
        _get_current_task().update_state(state=PROGRESS, meta=progress_dict)
        return progress_dict


def run_main_task(entry_id, task_fcn, action_name):
    """
    Applies the `task_fcn` to the arguments defined in `entry_id` InstructorTask.

    Arguments passed to `task_fcn` are:

     `entry_id` : the primary key for the InstructorTask entry representing the task.
     `course_id` : the id for the course.
     `task_input` : dict containing task-specific arguments, JSON-decoded from InstructorTask's task_input.
     `action_name` : past-tense verb to use for constructing status messages.

    If no exceptions are raised, the `task_fcn` should return a dict containing
    the task's result with the following keys:

          'attempted': number of attempts made
          'succeeded': number of attempts that "succeeded"
          'skipped': number of attempts that "skipped"
          'failed': number of attempts that "failed"
          'total': number of possible subtasks to attempt
          'action_name': user-visible verb to use in status messages.
              Should be past-tense.  Pass-through of input `action_name`.
          'duration_ms': how long the task has (or had) been running.

    """

    # get the InstructorTask to be updated.  If this fails, then let the exception return to Celery.
    # There's no point in catching it here.
    entry = InstructorTask.objects.get(pk=entry_id)

    # get inputs to use in this task from the entry:
    task_id = entry.task_id
    course_id = entry.course_id
    task_input = json.loads(entry.task_input)

    # construct log message:
    fmt = u'task "{task_id}": course "{course_id}" input "{task_input}"'
    task_info_string = fmt.format(task_id=task_id, course_id=course_id, task_input=task_input)

    TASK_LOG.info('Starting update (nothing %s yet): %s', action_name, task_info_string)

    # Check that the task_id submitted in the InstructorTask matches the current task
    # that is running.
    request_task_id = _get_current_task().request.id
    if task_id != request_task_id:
        fmt = u'Requested task did not match actual task "{actual_id}": {task_info}'
        message = fmt.format(actual_id=request_task_id, task_info=task_info_string)
        TASK_LOG.error(message)
        raise ValueError(message)

    # Now do the work:
    with dog_stats_api.timer('instructor_tasks.time.overall', tags=[u'action:{name}'.format(name=action_name)]):
        task_progress = task_fcn(entry_id, course_id, task_input, action_name)

    # Release any queries that the connection has been hanging onto:
    reset_queries()

    # log and exit, returning task_progress info as task result:
    TASK_LOG.info('Finishing %s: final: %s', task_info_string, task_progress)
    return task_progress


def perform_module_state_update(update_fcn, filter_fcn, _entry_id, course_id, task_input, action_name):
    """
    Performs generic update by visiting StudentModule instances with the update_fcn provided.

    StudentModule instances are those that match the specified `course_id` and `module_state_key`.
    If `student_identifier` is not None, it is used as an additional filter to limit the modules to those belonging
    to that student. If `student_identifier` is None, performs update on modules for all students on the specified problem.

    If a `filter_fcn` is not None, it is applied to the query that has been constructed.  It takes one
    argument, which is the query being filtered, and returns the filtered version of the query.

    The `update_fcn` is called on each StudentModule that passes the resulting filtering.
    It is passed three arguments:  the module_descriptor for the module pointed to by the
    module_state_key, the particular StudentModule to update, and the xmodule_instance_args being
    passed through.  If the value returned by the update function evaluates to a boolean True,
    the update is successful; False indicates the update on the particular student module failed.
    A raised exception indicates a fatal condition -- that no other student modules should be considered.

    The return value is a dict containing the task's results, with the following keys:

          'attempted': number of attempts made
          'succeeded': number of attempts that "succeeded"
          'skipped': number of attempts that "skipped"
          'failed': number of attempts that "failed"
          'total': number of possible updates to attempt
          'action_name': user-visible verb to use in status messages.  Should be past-tense.
              Pass-through of input `action_name`.
          'duration_ms': how long the task has (or had) been running.

    Because this is run internal to a task, it does not catch exceptions.  These are allowed to pass up to the
    next level, so that it can set the failure modes and capture the error trace in the InstructorTask and the
    result object.

    """
    start_time = time()
    usage_key = course_id.make_usage_key_from_deprecated_string(task_input.get('problem_url'))
    student_identifier = task_input.get('student')

    # find the problem descriptor:
    module_descriptor = modulestore().get_item(usage_key)

    # find the module in question
    modules_to_update = StudentModule.objects.filter(course_id=course_id, module_state_key=usage_key)

    # give the option of updating an individual student. If not specified,
    # then updates all students who have responded to a problem so far
    student = None
    if student_identifier is not None:
        # if an identifier is supplied, then look for the student,
        # and let it throw an exception if none is found.
        if "@" in student_identifier:
            student = User.objects.get(email=student_identifier)
        elif student_identifier is not None:
            student = User.objects.get(username=student_identifier)

    if student is not None:
        modules_to_update = modules_to_update.filter(student_id=student.id)

    if filter_fcn is not None:
        modules_to_update = filter_fcn(modules_to_update)

    task_progress = TaskProgress(action_name, modules_to_update.count(), start_time)
    task_progress.update_task_state()

    for module_to_update in modules_to_update:
        task_progress.attempted += 1
        # There is no try here:  if there's an error, we let it throw, and the task will
        # be marked as FAILED, with a stack trace.
        with dog_stats_api.timer('instructor_tasks.module.time.step', tags=[u'action:{name}'.format(name=action_name)]):
            update_status = update_fcn(module_descriptor, module_to_update)
            if update_status == UPDATE_STATUS_SUCCEEDED:
                # If the update_fcn returns true, then it performed some kind of work.
                # Logging of failures is left to the update_fcn itself.
                task_progress.succeeded += 1
            elif update_status == UPDATE_STATUS_FAILED:
                task_progress.failed += 1
            elif update_status == UPDATE_STATUS_SKIPPED:
                task_progress.skipped += 1
            else:
                raise UpdateProblemModuleStateError("Unexpected update_status returned: {}".format(update_status))

    return task_progress.update_task_state()


def _get_task_id_from_xmodule_args(xmodule_instance_args):
    """Gets task_id from `xmodule_instance_args` dict, or returns default value if missing."""
    return xmodule_instance_args.get('task_id', UNKNOWN_TASK_ID) if xmodule_instance_args is not None else UNKNOWN_TASK_ID


def _get_xqueue_callback_url_prefix(xmodule_instance_args):
    """Gets prefix to use when constructing xqueue_callback_url."""
    return xmodule_instance_args.get('xqueue_callback_url_prefix', '') if xmodule_instance_args is not None else ''


def _get_track_function_for_task(student, xmodule_instance_args=None, source_page='x_module_task'):
    """
    Make a tracking function that logs what happened.

    For insertion into ModuleSystem, and used by CapaModule, which will
    provide the event_type (as string) and event (as dict) as arguments.
    The request_info and task_info (and page) are provided here.
    """
    # get request-related tracking information from args passthrough, and supplement with task-specific
    # information:
    request_info = xmodule_instance_args.get('request_info', {}) if xmodule_instance_args is not None else {}
    task_info = {'student': student.username, 'task_id': _get_task_id_from_xmodule_args(xmodule_instance_args)}

    return lambda event_type, event: task_track(request_info, task_info, event_type, event, page=source_page)


def _get_module_instance_for_task(course_id, student, module_descriptor, xmodule_instance_args=None,
                                  grade_bucket_type=None):
    """
    Fetches a StudentModule instance for a given `course_id`, `student` object, and `module_descriptor`.

    `xmodule_instance_args` is used to provide information for creating a track function and an XQueue callback.
    These are passed, along with `grade_bucket_type`, to get_module_for_descriptor_internal, which sidesteps
    the need for a Request object when instantiating an xmodule instance.
    """
    # reconstitute the problem's corresponding XModule:
    field_data_cache = FieldDataCache.cache_for_descriptor_descendents(course_id, student, module_descriptor)

    # get request-related tracking information from args passthrough, and supplement with task-specific
    # information:
    request_info = xmodule_instance_args.get('request_info', {}) if xmodule_instance_args is not None else {}
    task_info = {"student": student.username, "task_id": _get_task_id_from_xmodule_args(xmodule_instance_args)}

    def make_track_function():
        '''
        Make a tracking function that logs what happened.

        For insertion into ModuleSystem, and used by CapaModule, which will
        provide the event_type (as string) and event (as dict) as arguments.
        The request_info and task_info (and page) are provided here.
        '''
        return lambda event_type, event: task_track(request_info, task_info, event_type, event, page='x_module_task')

    xqueue_callback_url_prefix = xmodule_instance_args.get('xqueue_callback_url_prefix', '') \
        if xmodule_instance_args is not None else ''

    return get_module_for_descriptor_internal(
        user=student,
        descriptor=module_descriptor,
        field_data_cache=field_data_cache,
        course_id=course_id,
        track_function=make_track_function(),
        xqueue_callback_url_prefix=xqueue_callback_url_prefix,
        grade_bucket_type=grade_bucket_type,
        # This module isn't being used for front-end rendering
        request_token=None,
    )


@transaction.autocommit
def rescore_problem_module_state(xmodule_instance_args, module_descriptor, student_module):
    '''
    Takes an XModule descriptor and a corresponding StudentModule object, and
    performs rescoring on the student's problem submission.

    Throws exceptions if the rescoring is fatal and should be aborted if in a loop.
    In particular, raises UpdateProblemModuleStateError if module fails to instantiate,
    or if the module doesn't support rescoring.

    Returns True if problem was successfully rescored for the given student, and False
    if problem encountered some kind of error in rescoring.
    '''
    # unpack the StudentModule:
    course_id = student_module.course_id
    student = student_module.student
    usage_key = student_module.module_state_key
    instance = _get_module_instance_for_task(course_id, student, module_descriptor, xmodule_instance_args, grade_bucket_type='rescore')

    if instance is None:
        # Either permissions just changed, or someone is trying to be clever
        # and load something they shouldn't have access to.
        msg = "No module {loc} for student {student}--access denied?".format(loc=usage_key,
                                                                             student=student)
        TASK_LOG.debug(msg)
        raise UpdateProblemModuleStateError(msg)

    if not hasattr(instance, 'rescore_problem'):
        # This should also not happen, since it should be already checked in the caller,
        # but check here to be sure.
        msg = "Specified problem does not support rescoring."
        raise UpdateProblemModuleStateError(msg)

    result = instance.rescore_problem()
    instance.save()
    if 'success' not in result:
        # don't consider these fatal, but false means that the individual call didn't complete:
        TASK_LOG.warning(u"error processing rescore call for course {course}, problem {loc} and student {student}: "
                         u"unexpected response {msg}".format(msg=result, course=course_id, loc=usage_key, student=student))
        return UPDATE_STATUS_FAILED
    elif result['success'] not in ['correct', 'incorrect']:
        TASK_LOG.warning(u"error processing rescore call for course {course}, problem {loc} and student {student}: "
                         u"{msg}".format(msg=result['success'], course=course_id, loc=usage_key, student=student))
        return UPDATE_STATUS_FAILED
    else:
        TASK_LOG.debug(u"successfully processed rescore call for course {course}, problem {loc} and student {student}: "
                       u"{msg}".format(msg=result['success'], course=course_id, loc=usage_key, student=student))
        return UPDATE_STATUS_SUCCEEDED


@transaction.autocommit
def reset_attempts_module_state(xmodule_instance_args, _module_descriptor, student_module):
    """
    Resets problem attempts to zero for specified `student_module`.

    Returns a status of UPDATE_STATUS_SUCCEEDED if a problem has non-zero attempts
    that are being reset, and UPDATE_STATUS_SKIPPED otherwise.
    """
    update_status = UPDATE_STATUS_SKIPPED
    problem_state = json.loads(student_module.state) if student_module.state else {}
    if 'attempts' in problem_state:
        old_number_of_attempts = problem_state["attempts"]
        if old_number_of_attempts > 0:
            problem_state["attempts"] = 0
            # convert back to json and save
            student_module.state = json.dumps(problem_state)
            student_module.save()
            # get request-related tracking information from args passthrough,
            # and supplement with task-specific information:
            track_function = _get_track_function_for_task(student_module.student, xmodule_instance_args)
            event_info = {"old_attempts": old_number_of_attempts, "new_attempts": 0}
            track_function('problem_reset_attempts', event_info)
            update_status = UPDATE_STATUS_SUCCEEDED

    return update_status


@transaction.autocommit
def delete_problem_module_state(xmodule_instance_args, _module_descriptor, student_module):
    """
    Delete the StudentModule entry.

    Always returns UPDATE_STATUS_SUCCEEDED, indicating success, if it doesn't raise an exception due to database error.
    """
    student_module.delete()
    # get request-related tracking information from args passthrough,
    # and supplement with task-specific information:
    track_function = _get_track_function_for_task(student_module.student, xmodule_instance_args)
    track_function('problem_delete_state', {})
    return UPDATE_STATUS_SUCCEEDED


def upload_csv_to_report_store(rows, csv_name, course_id, timestamp):
    """
    Upload data as a CSV using ReportStore.

    Arguments:
        rows: CSV data in the following format (first column may be a
            header):
            [
                [row1_colum1, row1_colum2, ...],
                ...
            ]
        csv_name: Name of the resulting CSV
        course_id: ID of the course
    """
    report_store = ReportStore.from_config()
    report_store.store_rows(
        course_id,
        u"{course_prefix}_{csv_name}_{timestamp_str}.csv".format(
            course_prefix=course_filename_prefix_generator(course_id),
            csv_name=csv_name,
            timestamp_str=timestamp.strftime("%Y-%m-%d-%H%M")
        ),
        rows
    )


def upload_grades_csv(_xmodule_instance_args, _entry_id, course_id, _task_input, action_name):
    """
    For a given `course_id`, generate a grades CSV file for all students that
    are enrolled, and store using a `ReportStore`. Once created, the files can
    be accessed by instantiating another `ReportStore` (via
    `ReportStore.from_config()`) and calling `link_for()` on it. Writes are
    buffered, so we'll never write part of a CSV file to S3 -- i.e. any files
    that are visible in ReportStore will be complete ones.

    As we start to add more CSV downloads, it will probably be worthwhile to
    make a more general CSVDoc class instead of building out the rows like we
    do here.
    """
    start_time = time()
    start_date = datetime.now(UTC)
    status_interval = 100
    enrolled_students = CourseEnrollment.users_enrolled_in(course_id)
    task_progress = TaskProgress(action_name, enrolled_students.count(), start_time)

    course = get_course_by_id(course_id)
<<<<<<< HEAD
    cohorts_header = ['Cohort Name'] if course.is_cohorted else []
=======
    cohorts_header = ['Cohort Group Name'] if course.is_cohorted else []
>>>>>>> c281096f

    partition_service = LmsPartitionService(user=None, course_id=course_id)
    partitions = partition_service.course_partitions
    group_configs_header = ['Group Configuration Group Name ({})'.format(partition.name) for partition in partitions]

    # Loop over all our students and build our CSV lists in memory
    header = None
    rows = []
    err_rows = [["id", "username", "error_msg"]]
    current_step = {'step': 'Calculating Grades'}
    for student, gradeset, err_msg in iterate_grades_for(course_id, enrolled_students):
        # Periodically update task status (this is a cache write)
        if task_progress.attempted % status_interval == 0:
            task_progress.update_task_state(extra_meta=current_step)
        task_progress.attempted += 1

        if gradeset:
            # We were able to successfully grade this student for this course.
            task_progress.succeeded += 1
            if not header:
<<<<<<< HEAD
                # Encode the header row in utf-8 encoding in case there are unicode characters
                header = [section['label'].encode('utf-8') for section in gradeset[u'section_breakdown']]
=======
                header = [section['label'] for section in gradeset[u'section_breakdown']]
>>>>>>> c281096f
                rows.append(
                    ["id", "email", "username", "grade"] + header + cohorts_header + group_configs_header
                )

            percents = {
                section['label']: section.get('percent', 0.0)
                for section in gradeset[u'section_breakdown']
                if 'label' in section
            }

            cohorts_group_name = []
            if course.is_cohorted:
                group = get_cohort(student, course_id, assign=False)
                cohorts_group_name.append(group.name if group else '')

            group_configs_group_names = []
            for partition in partitions:
                group = LmsPartitionService(student, course_id).get_group(partition, assign=False)
                group_configs_group_names.append(group.name if group else '')

            # Not everybody has the same gradable items. If the item is not
            # found in the user's gradeset, just assume it's a 0. The aggregated
            # grades for their sections and overall course will be calculated
            # without regard for the item they didn't have access to, so it's
            # possible for a student to have a 0.0 show up in their row but
            # still have 100% for the course.
            row_percents = [percents.get(label, 0.0) for label in header]
            rows.append(
                [student.id, student.email, student.username, gradeset['percent']] +
                row_percents + cohorts_group_name + group_configs_group_names
            )
        else:
            # An empty gradeset means we failed to grade a student.
            task_progress.failed += 1
            err_rows.append([student.id, student.username, err_msg])

    # By this point, we've got the rows we're going to stuff into our CSV files.
    current_step = {'step': 'Uploading CSVs'}
    task_progress.update_task_state(extra_meta=current_step)

    # Perform the actual upload
    upload_csv_to_report_store(rows, 'grade_report', course_id, start_date)

    # If there are any error rows (don't count the header), write them out as well
    if len(err_rows) > 1:
        upload_csv_to_report_store(err_rows, 'grade_report_err', course_id, start_date)

    # One last update before we close out...
    return task_progress.update_task_state(extra_meta=current_step)


def upload_students_csv(_xmodule_instance_args, _entry_id, course_id, task_input, action_name):
    """
    For a given `course_id`, generate a CSV file containing profile
    information for all students that are enrolled, and store using a
    `ReportStore`.
    """
    start_time = time()
    start_date = datetime.now(UTC)
    task_progress = TaskProgress(action_name, CourseEnrollment.num_enrolled_in(course_id), start_time)
    current_step = {'step': 'Calculating Profile Info'}
    task_progress.update_task_state(extra_meta=current_step)

    # compute the student features table and format it
    query_features = task_input.get('features')
    student_data = enrolled_students_features(course_id, query_features)
    header, rows = format_dictlist(student_data, query_features)

    task_progress.attempted = task_progress.succeeded = len(rows)
    task_progress.skipped = task_progress.total - task_progress.attempted

    rows.insert(0, header)

    current_step = {'step': 'Uploading CSV'}
    task_progress.update_task_state(extra_meta=current_step)

    # Perform the upload
    upload_csv_to_report_store(rows, 'student_profile_info', course_id, start_date)

    return task_progress.update_task_state(extra_meta=current_step)


def cohort_students_and_upload(_xmodule_instance_args, _entry_id, course_id, task_input, action_name):
    """
    Within a given course, cohort students in bulk, then upload the results
    using a `ReportStore`.
    """
    start_time = time()
    start_date = datetime.now(UTC)

    # Iterate through rows to get total assignments for task progress
    with DefaultStorage().open(task_input['file_name']) as f:
        total_assignments = 0
        for _line in unicodecsv.DictReader(UniversalNewlineIterator(f)):
            total_assignments += 1

    task_progress = TaskProgress(action_name, total_assignments, start_time)
    current_step = {'step': 'Cohorting Students'}
    task_progress.update_task_state(extra_meta=current_step)

    # cohorts_status is a mapping from cohort_name to metadata about
    # that cohort.  The metadata will include information about users
    # successfully added to the cohort, users not found, and a cached
    # reference to the corresponding cohort object to prevent
    # redundant cohort queries.
    cohorts_status = {}

    with DefaultStorage().open(task_input['file_name']) as f:
        for row in unicodecsv.DictReader(UniversalNewlineIterator(f), encoding='utf-8'):
            # Try to use the 'email' field to identify the user.  If it's not present, use 'username'.
            username_or_email = row.get('email') or row.get('username')
            cohort_name = row.get('cohort') or ''
            task_progress.attempted += 1

            if not cohorts_status.get(cohort_name):
                cohorts_status[cohort_name] = {
                    'Cohort Name': cohort_name,
                    'Students Added': 0,
                    'Students Not Found': set()
                }
                try:
                    cohorts_status[cohort_name]['cohort'] = CourseUserGroup.objects.get(
                        course_id=course_id,
                        group_type=CourseUserGroup.COHORT,
                        name=cohort_name
                    )
                    cohorts_status[cohort_name]["Exists"] = True
                except CourseUserGroup.DoesNotExist:
                    cohorts_status[cohort_name]["Exists"] = False

            if not cohorts_status[cohort_name]['Exists']:
                task_progress.failed += 1
                continue

            try:
                with transaction.commit_on_success():
                    add_user_to_cohort(cohorts_status[cohort_name]['cohort'], username_or_email)
                cohorts_status[cohort_name]['Students Added'] += 1
                task_progress.succeeded += 1
            except User.DoesNotExist:
                cohorts_status[cohort_name]['Students Not Found'].add(username_or_email)
                task_progress.failed += 1
            except ValueError:
                # Raised when the user is already in the given cohort
                task_progress.skipped += 1

            task_progress.update_task_state(extra_meta=current_step)

    current_step['step'] = 'Uploading CSV'
    task_progress.update_task_state(extra_meta=current_step)

    # Filter the output of `add_users_to_cohorts` in order to upload the result.
    output_header = ['Cohort Name', 'Exists', 'Students Added', 'Students Not Found']
    output_rows = [
        [
            ','.join(status_dict.get(column_name, '')) if column_name == 'Students Not Found'
            else status_dict[column_name]
            for column_name in output_header
        ]
        for _cohort_name, status_dict in cohorts_status.iteritems()
    ]
    output_rows.insert(0, output_header)
    upload_csv_to_report_store(output_rows, 'cohort_results', course_id, start_date)

    return task_progress.update_task_state(extra_meta=current_step)<|MERGE_RESOLUTION|>--- conflicted
+++ resolved
@@ -551,11 +551,7 @@
     task_progress = TaskProgress(action_name, enrolled_students.count(), start_time)
 
     course = get_course_by_id(course_id)
-<<<<<<< HEAD
     cohorts_header = ['Cohort Name'] if course.is_cohorted else []
-=======
-    cohorts_header = ['Cohort Group Name'] if course.is_cohorted else []
->>>>>>> c281096f
 
     partition_service = LmsPartitionService(user=None, course_id=course_id)
     partitions = partition_service.course_partitions
@@ -576,12 +572,7 @@
             # We were able to successfully grade this student for this course.
             task_progress.succeeded += 1
             if not header:
-<<<<<<< HEAD
-                # Encode the header row in utf-8 encoding in case there are unicode characters
-                header = [section['label'].encode('utf-8') for section in gradeset[u'section_breakdown']]
-=======
                 header = [section['label'] for section in gradeset[u'section_breakdown']]
->>>>>>> c281096f
                 rows.append(
                     ["id", "email", "username", "grade"] + header + cohorts_header + group_configs_header
                 )
