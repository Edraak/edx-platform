from django.contrib.auth.models import User
from django.utils import unittest
<<<<<<< HEAD
from student.models import CourseEnrollment
=======
from student.models import CourseEnrollment, \
                           replicate_enrollment_save, \
                           replicate_enrollment_delete, \
                           update_user_information, \
                           replicate_user_save
>>>>>>> 5deb5318
                           
from django.db.models.signals import m2m_changed, pre_delete, pre_save, post_delete, post_save
from django.dispatch.dispatcher import _make_id
import string
import random
<<<<<<< HEAD
from .permissions import has_permission, assign_default_role
=======
from .permissions import has_permission
>>>>>>> 5deb5318
from .models import Role, Permission

# code adapted from https://github.com/justquick/django-activity-stream/issues/88
class NoSignalTestCase(unittest.TestCase):
    def _receiver_in_lookup_keys(self, receiver, lookup_keys):
        """
        Evaluate if the receiver is in the provided lookup_keys; instantly terminates when found.
        """
        for key in lookup_keys:
            if (receiver[0][0] == key[0] or key[0] is None) and receiver[0][1] == key[1]:
                return True
        return False

    def _find_allowed_receivers(self, receivers, lookup_keys):
        """
        Searches the receivers, keeping any that have a lookup_key in the lookup_keys list
        """
        kept_receivers = []
        for receiver in receivers:
            if self._receiver_in_lookup_keys(receiver, lookup_keys):
                kept_receivers.append(receiver)
        return kept_receivers

    def _create_lookup_keys(self, sender_receivers_tuple_list):
        """
        Creates a signal lookup keys from the provided array of tuples.
        """
        lookup_keys = []

        for keep in sender_receivers_tuple_list:
            receiver = keep[0]
            sender = keep[1]
            lookup_key = (_make_id(receiver) if receiver else receiver, _make_id(sender))
            lookup_keys.append(lookup_key)
        return lookup_keys

    def _remove_disallowed_receivers(self, receivers, lookup_keys):
        """
        Searches the receivers, discarding any that have a lookup_key in the lookup_keys list
        """
        kept_receivers = []
        for receiver in receivers:
            if not self._receiver_in_lookup_keys(receiver, lookup_keys):
                kept_receivers.append(receiver)
        return kept_receivers

    def setUp(self, sender_receivers_to_keep=None, sender_receivers_to_discard=None):
        """
        Turns off signals from other apps

        The `sender_receivers_to_keep` can be set to an array of tuples (reciever, sender,), preserving matching signals.
        The `sender_receivers_to_discard` can be set to an array of tuples (reciever, sender,), discarding matching signals.
            with both, you can set the `receiver` to None if you want to target all signals for a model
        """
        self.m2m_changed_receivers = m2m_changed.receivers
        self.pre_delete_receivers = pre_delete.receivers
        self.pre_save_receivers = pre_save.receivers
        self.post_delete_receivers = post_delete.receivers
        self.post_save_receivers = post_save.receivers

        new_m2m_changed_receivers = []
        new_pre_delete_receivers = []
        new_pre_save_receivers = []
        new_post_delete_receivers = []
        new_post_save_receivers = []

        if sender_receivers_to_keep:
            lookup_keys = self._create_lookup_keys(sender_receivers_to_keep)
            new_m2m_changed_receivers = self._find_allowed_receivers(self.m2m_changed_receivers, lookup_keys)
            new_pre_delete_receivers = self._find_allowed_receivers(self.pre_delete_receivers, lookup_keys)
            new_pre_save_receivers = self._find_allowed_receivers(self.pre_save_receivers, lookup_keys)
            new_post_delete_receivers = self._find_allowed_receivers(self.post_delete_receivers, lookup_keys)
            new_post_save_receivers = self._find_allowed_receivers(self.post_save_receivers, lookup_keys)

        if sender_receivers_to_discard:
            lookup_keys = self._create_lookup_keys(sender_receivers_to_discard)

            new_m2m_changed_receivers = self._remove_disallowed_receivers(new_m2m_changed_receivers or self.m2m_changed_receivers, lookup_keys)
            new_pre_delete_receivers = self._remove_disallowed_receivers(new_pre_delete_receivers or self.pre_delete_receivers, lookup_keys)
            new_pre_save_receivers = self._remove_disallowed_receivers(new_pre_save_receivers or self.pre_save_receivers, lookup_keys)
            new_post_delete_receivers = self._remove_disallowed_receivers(new_post_delete_receivers or self.post_delete_receivers, lookup_keys)
            new_post_save_receivers = self._remove_disallowed_receivers(new_post_save_receivers or self.post_save_receivers, lookup_keys)

        m2m_changed.receivers = new_m2m_changed_receivers
        pre_delete.receivers = new_pre_delete_receivers
        pre_save.receivers = new_pre_save_receivers
        post_delete.receivers = new_post_delete_receivers
        post_save.receivers = new_post_save_receivers
        super(NoSignalTestCase, self).setUp()

    def tearDown(self):
        """
        Restores the signals that were turned off.
        """
        super(NoSignalTestCase, self).tearDown()
        m2m_changed.receivers = self.m2m_changed_receivers
        pre_delete.receivers = self.pre_delete_receivers
        pre_save.receivers = self.pre_save_receivers
        post_delete.receivers = self.post_delete_receivers
        post_save.receivers = self.post_save_receivers


class PermissionsTestCase(NoSignalTestCase):
    def random_str(self, length=15, chars=string.ascii_uppercase + string.digits):
        return ''.join(random.choice(chars) for x in range(length))

    def setUp(self):

<<<<<<< HEAD
        sender_receivers_to_keep = [
            (assign_default_role, CourseEnrollment),
        ]
        super(PermissionsTestCase, self).setUp(sender_receivers_to_keep=sender_receivers_to_keep)
=======
        sender_receivers_to_discard = [
            (replicate_enrollment_save, CourseEnrollment),
            (replicate_enrollment_delete, CourseEnrollment),
            (update_user_information, User),
            (replicate_user_save, User),
        ]
        super(PermissionsTestCase, self).setUp(sender_receivers_to_discard=sender_receivers_to_discard)
>>>>>>> 5deb5318

        self.course_id = "MITx/6.002x/2012_Fall"

        self.moderator_role = Role.objects.get_or_create(name="Moderator", course_id=self.course_id)[0]
        self.student_role = Role.objects.get_or_create(name="Student", course_id=self.course_id)[0]

        self.student = User.objects.create(username=self.random_str(),
                            password="123456", email="john@yahoo.com")
        self.moderator = User.objects.create(username=self.random_str(),
                            password="123456", email="staff@edx.org")
        self.moderator.is_staff = True
        self.moderator.save()
        self.student_enrollment = CourseEnrollment.objects.create(user=self.student, course_id=self.course_id)
        self.moderator_enrollment = CourseEnrollment.objects.create(user=self.moderator, course_id=self.course_id)

    def tearDown(self):
        self.student_enrollment.delete()
        self.moderator_enrollment.delete()
        self.student.delete()
        self.moderator.delete()
        super(PermissionsTestCase, self).tearDown()

    def testDefaultRoles(self):
        self.assertTrue(self.student_role in self.student.roles.all())
        self.assertTrue(self.moderator_role in self.moderator.roles.all())

    def testPermission(self):
        name = self.random_str()
        self.moderator_role.add_permission(name)
        self.assertTrue(has_permission(self.moderator, name, self.course_id))

        self.student_role.add_permission(name)
        self.assertTrue(has_permission(self.student, name, self.course_id))<|MERGE_RESOLUTION|>--- conflicted
+++ resolved
@@ -1,24 +1,16 @@
 from django.contrib.auth.models import User
 from django.utils import unittest
-<<<<<<< HEAD
-from student.models import CourseEnrollment
-=======
 from student.models import CourseEnrollment, \
                            replicate_enrollment_save, \
                            replicate_enrollment_delete, \
                            update_user_information, \
                            replicate_user_save
->>>>>>> 5deb5318
                            
 from django.db.models.signals import m2m_changed, pre_delete, pre_save, post_delete, post_save
 from django.dispatch.dispatcher import _make_id
 import string
 import random
-<<<<<<< HEAD
-from .permissions import has_permission, assign_default_role
-=======
 from .permissions import has_permission
->>>>>>> 5deb5318
 from .models import Role, Permission
 
 # code adapted from https://github.com/justquick/django-activity-stream/issues/88
@@ -127,12 +119,7 @@
 
     def setUp(self):
 
-<<<<<<< HEAD
-        sender_receivers_to_keep = [
-            (assign_default_role, CourseEnrollment),
-        ]
-        super(PermissionsTestCase, self).setUp(sender_receivers_to_keep=sender_receivers_to_keep)
-=======
+
         sender_receivers_to_discard = [
             (replicate_enrollment_save, CourseEnrollment),
             (replicate_enrollment_delete, CourseEnrollment),
@@ -140,7 +127,6 @@
             (replicate_user_save, User),
         ]
         super(PermissionsTestCase, self).setUp(sender_receivers_to_discard=sender_receivers_to_discard)
->>>>>>> 5deb5318
 
         self.course_id = "MITx/6.002x/2012_Fall"
 
