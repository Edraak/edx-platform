--- conflicted
+++ resolved
@@ -125,7 +125,16 @@
     """
     Render "find courses" page.  The course selection work is done in courseware.courses.
     """
-<<<<<<< HEAD
+    courses_list = []
+    course_discovery_meanings = getattr(settings, 'COURSE_DISCOVERY_MEANINGS', {})
+    if not settings.FEATURES.get('ENABLE_COURSE_DISCOVERY'):
+        courses_list = get_courses(request.user, request.META.get('HTTP_HOST'))
+
+        if microsite.get_value("ENABLE_COURSE_SORTING_BY_START_DATE",
+                               settings.FEATURES["ENABLE_COURSE_SORTING_BY_START_DATE"]):
+            courses_list = sort_by_start_date(courses_list)
+        else:
+            courses_list = sort_by_announcement(courses_list)
     # Hardcoded `AnonymousUser()` to hide unpublished courses always
     courses = get_courses(AnonymousUser(), request.META.get('HTTP_HOST'))
     courses = filter_invitation_only_courses(courses)
@@ -138,23 +147,6 @@
     courses = sort_closed_courses_to_bottom(courses)
 
     return render_to_response("courseware/courses.html", {'courses': courses})
-=======
-    courses_list = []
-    course_discovery_meanings = getattr(settings, 'COURSE_DISCOVERY_MEANINGS', {})
-    if not settings.FEATURES.get('ENABLE_COURSE_DISCOVERY'):
-        courses_list = get_courses(request.user, request.META.get('HTTP_HOST'))
-
-        if microsite.get_value("ENABLE_COURSE_SORTING_BY_START_DATE",
-                               settings.FEATURES["ENABLE_COURSE_SORTING_BY_START_DATE"]):
-            courses_list = sort_by_start_date(courses_list)
-        else:
-            courses_list = sort_by_announcement(courses_list)
-
-    return render_to_response(
-        "courseware/courses.html",
-        {'courses': courses_list, 'course_discovery_meanings': course_discovery_meanings}
-    )
->>>>>>> cf24d4d7
 
 
 def render_accordion(request, course, chapter, section, field_data_cache):
@@ -906,7 +898,6 @@
             'course': course,
             'has_course_ended': course.has_ended(),  # Added by Edraak
             'staff_access': staff_access,
-            'staff_access': staff_access,
             'studio_url': studio_url,
             'registered': registered,
             'course_target': course_target,
