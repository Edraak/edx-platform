{% load i18n %}{% load url from future %}{% autoescape off %}
<<<<<<< HEAD
{% comment %}Translators: Edraak-specific {% endcomment %}
{% blocktrans %}You're receiving this e-mail because you requested a password reset for your user account at edraak.org.{% endblocktrans %}
=======
{% blocktrans %}You're receiving this e-mail because you requested a password reset for your user account at {{ site_name }}.{% endblocktrans %}
>>>>>>> 0bd1f84d

{% trans "Please go to the following page and choose a new password:" %}
{% block reset_link %}
{{ protocol }}://{{ site_name }}{% url 'student.views.password_reset_confirm_wrapper' uidb36=uid token=token %}
{% endblock %}

{% trans "If you didn't request this change, you can disregard this email - we have not yet reset your password." %}

{% trans "Thanks for using our site!" %}

<<<<<<< HEAD
{% comment %}Translators: Edraak-specific {% endcomment %}
{% blocktrans %}The Edraak Team{% endblocktrans %}
=======
{% blocktrans %}The {{ platform_name }} Team{% endblocktrans %}
>>>>>>> 0bd1f84d

{% endautoescape %}<|MERGE_RESOLUTION|>--- conflicted
+++ resolved
@@ -1,10 +1,5 @@
 {% load i18n %}{% load url from future %}{% autoescape off %}
-<<<<<<< HEAD
-{% comment %}Translators: Edraak-specific {% endcomment %}
-{% blocktrans %}You're receiving this e-mail because you requested a password reset for your user account at edraak.org.{% endblocktrans %}
-=======
 {% blocktrans %}You're receiving this e-mail because you requested a password reset for your user account at {{ site_name }}.{% endblocktrans %}
->>>>>>> 0bd1f84d
 
 {% trans "Please go to the following page and choose a new password:" %}
 {% block reset_link %}
@@ -15,11 +10,6 @@
 
 {% trans "Thanks for using our site!" %}
 
-<<<<<<< HEAD
-{% comment %}Translators: Edraak-specific {% endcomment %}
-{% blocktrans %}The Edraak Team{% endblocktrans %}
-=======
 {% blocktrans %}The {{ platform_name }} Team{% endblocktrans %}
->>>>>>> 0bd1f84d
 
 {% endautoescape %}