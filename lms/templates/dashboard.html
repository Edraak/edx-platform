<%! from django.utils.translation import ugettext as _ %>
<%! from django.template import RequestContext %>
<%! import third_party_auth %>
<%! from third_party_auth import pipeline %>
<%! from microsite_configuration import microsite %>

<%!
  from django.core.urlresolvers import reverse
%>

<%
  cert_name_short = settings.CERT_NAME_SHORT
  cert_name_long = settings.CERT_NAME_LONG
%>

<%inherit file="main.html" />

<%namespace name='static' file='static_content.html'/>

<%block name="pagetitle">${_("Dashboard")}</%block>
<%block name="bodyclass">view-dashboard is-authenticated</%block>
<%block name="nav_skip">#my-courses</%block>

<%block name="header_extras">
% for template_name in ["donation"]:
<script type="text/template" id="${template_name}-tpl">
  <%static:include path="dashboard/${template_name}.underscore" />
</script>
% endfor

% for template_name in ["dashboard_search_item", "dashboard_search_results", "search_loading", "search_error"]:
<script type="text/template" id="${template_name}-tpl">
    <%static:include path="search/${template_name}.underscore" />
</script>
% endfor
</%block>

<%block name="js_extra">
  <%static:js group='dashboard'/>
  <script type="text/javascript">
    $(document).ready(function() {
      edx.dashboard.legacy.init({
        dashboard: "${reverse('dashboard')}",
        signInUser: "${reverse('signin_user')}",
        changeEmailSettings: "${reverse('change_email_settings')}"
      });
    });

  $(function(){
    accessible_modal(".edit-name", "#apply_name_change .close-modal", "#apply_name_change", "#dashboard-main");

    accessible_modal(".edit-email", "#change_email .close-modal", "#change_email", "#dashboard-main");

    accessible_modal("#pwd_reset_button", "#password_reset_complete .close-modal", "#password_reset_complete", "#dashboard-main");


    $(".email-settings").each(function(index){
      $(this).attr("id", "unenroll-" + index);
      // a bit of a hack, but gets the unique selector for the modal trigger
      var trigger = "#" + $(this).attr("id");
      accessible_modal(trigger, "#email-settings-modal .close-modal", "#email-settings-modal", "#dashboard-main");
    });

    $(".unenroll").each(function(index){
      $(this).attr("id", "email-settings-" + index);
      // a bit of a hack, but gets the unique selector for the modal trigger
      var trigger = "#" + $(this).attr("id");
      accessible_modal(trigger, "#unenroll-modal .close-modal", "#unenroll-modal", "#dashboard-main");
    });
  });
  </script>
</%block>

<div class="dashboard-notifications" tabindex="-1">
    %if message:
        <section class="dashboard-banner">
            ${message}
        </section>
    %endif

    %if enrollment_message:
        <section class="dashboard-banner">
            ${enrollment_message}
        </section>
    %endif
</div>

<section class="container dashboard" id="dashboard-main">
  <section class="my-courses" id="my-courses" role="main" aria-label="Content">
    <header class="wrapper-header-courses">
      <h2 class="header-courses">${_("Current Courses")}</h2>
    </header>


    % if len(course_enrollment_pairs) > 0:
      <ul class="listing-courses">
      <% share_settings = settings.FEATURES.get('DASHBOARD_SHARE_SETTINGS', {}) %>
      % for dashboard_index, (course, enrollment) in enumerate(course_enrollment_pairs):
        <% show_courseware_link = (course.id in show_courseware_links_for) %>
        <% cert_status = cert_statuses.get(course.id) %>
        <% show_email_settings = (course.id in show_email_settings_for) %>
        <% course_mode_info = all_course_modes.get(course.id) %>
        <% show_refund_option = (course.id in show_refund_option_for) %>
        <% is_paid_course = (course.id in enrolled_courses_either_paid) %>
        <% is_course_blocked = (course.id in block_courses) %>
        <% course_verification_status = verification_status_by_course.get(course.id, {}) %>
        <% course_requirements = courses_requirements_not_met.get(course.id) %>
        <%include file='dashboard/_dashboard_course_listing.html' args="course=course, enrollment=enrollment, show_courseware_link=show_courseware_link, cert_status=cert_status, show_email_settings=show_email_settings, course_mode_info=course_mode_info, show_refund_option = show_refund_option, is_paid_course = is_paid_course, is_course_blocked = is_course_blocked, verification_status=course_verification_status, course_requirements=course_requirements, dashboard_index=dashboard_index, share_settings=share_settings" />
      % endfor

      % if settings.FEATURES.get('CUSTOM_COURSES_EDX', False):
        % for ccx, membership, course in ccx_membership_triplets:
          <% show_courseware_link = ccx.has_started() %>
          <% is_course_blocked = False %>
          <%include file='ccx/_dashboard_ccx_listing.html' args="ccx=ccx, membership=membership, course=course, show_courseware_link=show_courseware_link, is_course_blocked=is_course_blocked" />
        % endfor
      % endif

      </ul>
    % else:
      <section class="empty-dashboard-message">
        <p>${_("Looks like you haven't enrolled in any courses yet.")}</p>

        % if settings.FEATURES.get('COURSES_ARE_BROWSABLE'):
<<<<<<< HEAD
          <p>${_("Looks like you haven't enrolled in any courses yet.")}</p>
          <a href="${reverse('edraak_all_courses')}">
=======
          <a href="${marketing_link('COURSES')}">
>>>>>>> f91764ab
            ${_("Find courses now!")}
          </a>
        %endif
      </section>
    % endif

    % if staff_access and len(errored_courses) > 0:
      <div id="course-errors">
        <h2>${_("Course-loading errors")}</h2>

      % for course_dir, errors in errored_courses.items():
         <h3>${course_dir | h}</h3>
             <ul>
           % for (msg, err) in errors:
               <li>${msg}
                 <ul><li><pre>${err}</pre></li></ul>
               </li>
           % endfor
             </ul>
      % endfor
      </div>
    % endif
  </section>

  % if settings.FEATURES.get('ENABLE_DASHBOARD_SEARCH'):
    <div id="dashboard-search-bar" class="search-bar dashboard-search-bar" role="search" aria-label="Dashboard">
      <form>
        <label for="dashboard-search-input">${_('Search Your Courses')}</label>
        <div class="search-field-wrapper">
          <input id="dashboard-search-input" type="text" class="search-field"/>
          <button type="submit" class="search-button" aria-label="${_('Search')}">
            <i class="icon fa fa-search" aria-hidden="true"></i>
          </button>
          <button type="button" class="cancel-button" aria-label="${_('Clear search')}">
            <i class="icon fa fa-remove" aria-hidden="true"></i>
          </button>
        </div>
      </form>
    </div>
  % endif

  % if settings.FEATURES.get('ENABLE_DASHBOARD_SEARCH'):
    <section id="dashboard-search-results" class="search-results dashboard-search-results"></section>
  % endif

  <section class="profile-sidebar" id="profile-sidebar" role="region" aria-label="User info">
    <header class="profile">
      <h2 class="username-header"><span class="sr">${_("Username")}: </span></h2>
    </header>
    <section class="user-info">
      <ul>
        <li class="heads-up">
          <span class="title">${_("Want to change your account settings?")}</span>
          <span class="copy">${_("Click the arrow next to your username above.")}</span>
        </li>

        % if len(order_history_list):
        <li class="order-history">
          <span class="title">${_("Order History")}</span>
          % for order_history_item in order_history_list:
            <span><a href="${order_history_item['receipt_url']}" target="_blank" class="edit-name">${order_history_item['order_date']}</a></span>
          % endfor
        </li>
        % endif

        <%include file='dashboard/_dashboard_status_verification.html' />

      </ul>
    </section>
  </section>
</section>

<section id="email-settings-modal" class="modal" aria-hidden="true">
  <div class="inner-wrapper" role="dialog" aria-labelledby="email-settings-title">
    <button class="close-modal">
      <i class="icon fa fa-remove"></i>
      <span class="sr">
        ## Translators: this is a control to allow users to exit out of this modal interface (a menu or piece of UI that takes the full focus of the screen)
        ${_("Close")}
      </span>
    </button>

    <header>
      <h2 id="email-settings-title">
        ${_("Email Settings for {course_number}").format(course_number='<span id="email_settings_course_number"></span>')}
        <span class="sr">,
          ## Translators: this text gives status on if the modal interface (a menu or piece of UI that takes the full focus of the screen) is open or not
          ${_("window open")}
        </span>
      </h2>
      <hr/>
    </header>

    <form id="email_settings_form" method="post">
      <input name="course_id" id="email_settings_course_id" type="hidden" />
      <label>${_("Receive course emails")} <input type="checkbox" id="receive_emails" name="receive_emails" /></label>
      <div class="submit">
        <input type="submit" id="submit" value="${_("Save Settings")}" />
      </div>
    </form>
  </div>
</section>

<section id="unenroll-modal" class="modal unenroll-modal" aria-hidden="true">
  <div class="inner-wrapper" role="dialog" aria-labelledby="unenrollment-modal-title">
    <button class="close-modal">
      <i class="icon fa fa-remove"></i>
      <span class="sr">
        ## Translators: this is a control to allow users to exit out of this modal interface (a menu or piece of UI that takes the full focus of the screen)
        ${_("Close")}
      </span>
    </button>

    <header>
      <h2 id="unenrollment-modal-title">
        <span id='track-info'></span>
        <span id='refund-info'></span>
        <span class="sr">,
          ## Translators: this text gives status on if the modal interface (a menu or piece of UI that takes the full focus of the screen) is open or not
          ${_("window open")}
        </span>
      </h2>
      <hr/>
    </header>
    <div id="unenroll_error" class="modal-form-error"></div>
    <form id="unenroll_form" method="post" data-remote="true" action="${reverse('change_enrollment')}">
      <input name="course_id" id="unenroll_course_id" type="hidden" />
      <input name="enrollment_action" type="hidden" value="unenroll" />
      <div class="submit">
        <input name="submit" type="submit" value="${_("Unenroll")}" />
      </div>
    </form>
  </div>
</section>
<script>
    $(function() {
        $("#unregister_block_course").click( function(event) {
            $("#unenroll_course_id").val( $(event.target).data("course-id") );
            $("#unenroll_course_number").text( $(event.target).data("course-number") );
        });
    });
</script><|MERGE_RESOLUTION|>--- conflicted
+++ resolved
@@ -122,12 +122,7 @@
         <p>${_("Looks like you haven't enrolled in any courses yet.")}</p>
 
         % if settings.FEATURES.get('COURSES_ARE_BROWSABLE'):
-<<<<<<< HEAD
-          <p>${_("Looks like you haven't enrolled in any courses yet.")}</p>
-          <a href="${reverse('edraak_all_courses')}">
-=======
           <a href="${marketing_link('COURSES')}">
->>>>>>> f91764ab
             ${_("Find courses now!")}
           </a>
         %endif
