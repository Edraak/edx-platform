from django.conf import settings
from django.conf.urls import patterns, include, url
from ratelimitbackend import admin
from django.conf.urls.static import static

import django.contrib.auth.views
from microsite_configuration import microsite
import oauth_exchange.views

# Uncomment the next two lines to enable the admin:
if settings.DEBUG or settings.FEATURES.get('ENABLE_DJANGO_ADMIN_SITE'):
    admin.autodiscover()

<<<<<<< HEAD
urlpatterns = ('',  # nopep8
    # Edraak.org SEO-friendly URL re-writes.
    # Keep it on top to let it get the requests first
    url(r'', include('edraak_url_rewrites.urls')),
=======
# Use urlpatterns formatted as within the Django docs with first parameter "stuck" to the open parenthesis
# pylint: disable=bad-continuation
urlpatterns = (
    '',
>>>>>>> 08cb8dd5

    # certificate view
    url(r'^update_certificate$', 'certificates.views.update_certificate'),
    url(r'^update_example_certificate$', 'certificates.views.update_example_certificate'),
    url(r'^request_certificate$', 'certificates.views.request_certificate'),

    url(r'^$', 'branding.views.index', name="root"),   # Main marketing page, or redirect to courseware
    url(r'^dashboard$', 'student.views.dashboard', name="dashboard"),
    url(r'^login_ajax$', 'student.views.login_user', name="login"),
    url(r'^login_ajax/(?P<error>[^/]*)$', 'student.views.login_user'),

    url(r'^admin_dashboard$', 'dashboard.views.dashboard'),

    url(r'^change_email$', 'student.views.change_email_request', name="change_email"),
    url(r'^email_confirm/(?P<key>[^/]*)$', 'student.views.confirm_email_change'),
    url(r'^change_name$', 'student.views.change_name_request', name="change_name"),
    url(r'^event$', 'track.views.user_track'),
    url(r'^performance$', 'performance.views.performance_log'),
    url(r'^segmentio/event$', 'track.views.segmentio.segmentio_event'),
    url(r'^t/(?P<template>[^/]*)$', 'static_template_view.views.index'),   # TODO: Is this used anymore? What is STATIC_GRAB?

    url(r'^accounts/manage_user_standing', 'student.views.manage_user_standing',
        name='manage_user_standing'),
    url(r'^accounts/disable_account_ajax$', 'student.views.disable_account_ajax',
        name="disable_account_ajax"),

    url(r'^logout$', 'student.views.logout_user', name='logout'),
    url(r'^create_account$', 'student.views.create_account', name='create_account'),
    url(r'^activate/(?P<key>[^/]*)$', 'student.views.activate_account', name="activate"),

    url(r'^password_reset/$', 'student.views.password_reset', name='password_reset'),
    ## Obsolete Django views for password resets
    ## TODO: Replace with Mako-ized views
    url(r'^password_change/$', django.contrib.auth.views.password_change,
        name='auth_password_change'),
    url(r'^password_change_done/$', django.contrib.auth.views.password_change_done,
        name='auth_password_change_done'),
    url(r'^password_reset_confirm/(?P<uidb36>[0-9A-Za-z]+)-(?P<token>.+)/$',
        'student.views.password_reset_confirm_wrapper',
        name='auth_password_reset_confirm'),
    url(r'^password_reset_complete/$', django.contrib.auth.views.password_reset_complete,
        name='auth_password_reset_complete'),
    url(r'^password_reset_done/$', django.contrib.auth.views.password_reset_done,
        name='auth_password_reset_done'),

    url(r'^heartbeat$', include('heartbeat.urls')),

    # Note: these are older versions of the User API that will eventually be
    # subsumed by api/user listed below.
    url(r'^user_api/', include('openedx.core.djangoapps.user_api.legacy_urls')),

    url(r'^notifier_api/', include('notifier_api.urls')),

    url(r'^lang_pref/', include('lang_pref.urls')),

    url(r'^i18n/', include('django.conf.urls.i18n')),

<<<<<<< HEAD
    url(r'', include('edraak_misc.urls')),
    url(r'', include('edraak_i18n.urls')),
    url(r'', include('edraak_contact.urls')),
    url(r'', include('edraak_bayt.urls')),
    url(r'^certificate/', include('edraak_certificates.urls')),

    url(r'^embargo$', 'student.views.embargo', name="embargo"),

=======
>>>>>>> 08cb8dd5
    # Feedback Form endpoint
    url(r'^submit_feedback$', 'util.views.submit_feedback'),

    # Enrollment API RESTful endpoints
    url(r'^api/enrollment/v1/', include('enrollment.urls')),

    # CourseInfo API RESTful endpoints
    url(r'^api/course/details/v0/', include('course_about.urls')),

    # Courseware search endpoints
    url(r'^search/', include('search.urls')),

    # Course content API
    url(r'^api/course_structure/', include('course_structure_api.urls', namespace='course_structure_api')),
)

if settings.FEATURES["ENABLE_USER_REST_API"]:
    urlpatterns += (
        url(r'^api/user/', include('openedx.core.djangoapps.user_api.urls')),
    )

if settings.FEATURES["ENABLE_COMBINED_LOGIN_REGISTRATION"]:
    # Backwards compatibility with old URL structure, but serve the new views
    urlpatterns += (
        url(r'^login$', 'student_account.views.login_and_registration_form',
            {'initial_mode': 'login'}, name="signin_user"),
        url(r'^register$', 'student_account.views.login_and_registration_form',
            {'initial_mode': 'register'}, name="register_user"),
        url(r'^accounts/login$', 'student_account.views.login_and_registration_form',
            {'initial_mode': 'login'}, name="accounts_login"),
    )
else:
    # Serve the old views
    urlpatterns += (
        url(r'^login$', 'student.views.signin_user', name="signin_user"),
        url(r'^register$', 'student.views.register_user', name="register_user"),
        url(r'^accounts/login$', 'student.views.accounts_login', name="accounts_login"),
    )

if settings.FEATURES["ENABLE_MOBILE_REST_API"]:
    urlpatterns += (
        url(r'^api/mobile/v0.5/', include('mobile_api.urls')),
        # Video Abstraction Layer used to allow video teams to manage video assets
        # independently of courseware. https://github.com/edx/edx-val
        url(r'^api/val/v0/', include('edxval.urls')),
    )

# if settings.FEATURES.get("MULTIPLE_ENROLLMENT_ROLES"):
urlpatterns += (
    url(r'^verify_student/', include('verify_student.urls')),
    url(r'^course_modes/', include('course_modes.urls')),
)

js_info_dict = {
    'domain': 'djangojs',
    # We need to explicitly include external Django apps that are not in LOCALE_PATHS.
    'packages': ('openassessment',),
}

urlpatterns += (
    # Serve catalog of localized strings to be rendered by Javascript
    url(r'^jsi18n/$', 'django.views.i18n.javascript_catalog', js_info_dict),
)

# sysadmin dashboard, to see what courses are loaded, to delete & load courses
if settings.FEATURES["ENABLE_SYSADMIN_DASHBOARD"]:
    urlpatterns += (
        url(r'^sysadmin/', include('dashboard.sysadmin_urls')),
    )

urlpatterns += (
    url(r'^support/', include('dashboard.support_urls')),
)

#Semi-static views (these need to be rendered and have the login bar, but don't change)
urlpatterns += (
    url(r'^404$', 'static_template_view.views.render',
        {'template': '404.html'}, name="404"),
)

# Favicon
favicon_path = microsite.get_value('favicon_path', settings.FAVICON_PATH)
urlpatterns += ((
    r'^favicon\.ico$',
    'django.views.generic.simple.redirect_to',
    {'url': settings.STATIC_URL + favicon_path}
),)

# Semi-static views only used by edX, not by themes
if not settings.FEATURES["USE_CUSTOM_THEME"]:
    urlpatterns += (
        url(r'^blog$', 'static_template_view.views.render',
            {'template': 'blog.html'}, name="blog"),
        url(r'^contact$', 'static_template_view.views.render',
            {'template': 'contact.html'}, name="contact"),
        url(r'^donate$', 'static_template_view.views.render',
            {'template': 'donate.html'}, name="donate"),
        url(r'^faq$', 'static_template_view.views.render',
            {'template': 'faq.html'}, name="faq"),
        url(r'^help$', 'static_template_view.views.render',
            {'template': 'help.html'}, name="help_edx"),
        url(r'^jobs$', 'static_template_view.views.render',
            {'template': 'jobs.html'}, name="jobs"),
        url(r'^news$', 'static_template_view.views.render',
            {'template': 'news.html'}, name="news"),
        url(r'^press$', 'static_template_view.views.render',
            {'template': 'press.html'}, name="press"),
        url(r'^media-kit$', 'static_template_view.views.render',
            {'template': 'media-kit.html'}, name="media-kit"),

        # TODO: (bridger) The copyright has been removed until it is updated for edX
        # url(r'^copyright$', 'static_template_view.views.render',
        #     {'template': 'copyright.html'}, name="copyright"),

        # Press releases
        url(r'^press/([_a-zA-Z0-9-]+)$', 'static_template_view.views.render_press_release', name='press_release'),
    )

# Only enable URLs for those marketing links actually enabled in the
# settings. Disable URLs by marking them as None.
for key, value in settings.MKTG_URL_LINK_MAP.items():
    # Skip disabled URLs
    if value is None:
        continue

    # These urls are enabled separately
    if key == "ROOT" or key == "COURSES":
        continue

    # Make the assumptions that the templates are all in the same dir
    # and that they all match the name of the key (plus extension)
    template = "%s.html" % key.lower()

    # To allow theme templates to inherit from default templates,
    # prepend a standard prefix
    if settings.FEATURES["USE_CUSTOM_THEME"]:
        template = "theme-" + template

    # Make the assumption that the URL we want is the lowercased
    # version of the map key
    urlpatterns += (url(r'^%s$' % key.lower(),
                        'static_template_view.views.render',
                        {'template': template}, name=value),)


# Multicourse wiki (Note: wiki urls must be above the courseware ones because of
# the custom tab catch-all)
if settings.WIKI_ENABLED:
    from wiki.urls import get_pattern as wiki_pattern
    from django_notify.urls import get_pattern as notify_pattern

    urlpatterns += (
        # First we include views from course_wiki that we use to override the default views.
        # They come first in the urlpatterns so they get resolved first
        url('^wiki/create-root/$', 'course_wiki.views.root_create', name='root_create'),
        url(r'^wiki/', include(wiki_pattern())),
        url(r'^notify/', include(notify_pattern())),

        # These urls are for viewing the wiki in the context of a course. They should
        # never be returned by a reverse() so they come after the other url patterns
        url(r'^courses/{}/course_wiki/?$'.format(settings.COURSE_ID_PATTERN),
            'course_wiki.views.course_wiki_redirect', name="course_wiki"),
        url(r'^courses/{}/wiki/'.format(settings.COURSE_KEY_REGEX), include(wiki_pattern())),
    )

if settings.COURSEWARE_ENABLED:
    urlpatterns += (
        url(r'^courses/{}/jump_to/(?P<location>.*)$'.format(settings.COURSE_ID_PATTERN),
            'courseware.views.jump_to', name="jump_to"),
        url(r'^courses/{}/jump_to_id/(?P<module_id>.*)$'.format(settings.COURSE_ID_PATTERN),
            'courseware.views.jump_to_id', name="jump_to_id"),
        url(r'^courses/{course_key}/xblock/{usage_key}/handler/(?P<handler>[^/]*)(?:/(?P<suffix>.*))?$'.format(course_key=settings.COURSE_ID_PATTERN, usage_key=settings.USAGE_ID_PATTERN),
            'courseware.module_render.handle_xblock_callback',
            name='xblock_handler'),
        url(r'^courses/{course_key}/xblock/{usage_key}/view/(?P<view_name>[^/]*)$'.format(
            course_key=settings.COURSE_ID_PATTERN,
            usage_key=settings.USAGE_ID_PATTERN),
            'courseware.module_render.xblock_view',
            name='xblock_view'),
        url(r'^courses/{course_key}/xblock/{usage_key}/handler_noauth/(?P<handler>[^/]*)(?:/(?P<suffix>.*))?$'.format(course_key=settings.COURSE_ID_PATTERN, usage_key=settings.USAGE_ID_PATTERN),
            'courseware.module_render.handle_xblock_callback_noauth',
            name='xblock_handler_noauth'),
        url(r'xblock/resource/(?P<block_type>[^/]+)/(?P<uri>.*)$',
            'courseware.module_render.xblock_resource',
            name='xblock_resource_url'),

        # Software Licenses

        # TODO: for now, this is the endpoint of an ajax replay
        # service that retrieve and assigns license numbers for
        # software assigned to a course. The numbers have to be loaded
        # into the database.
        url(r'^software-licenses$', 'licenses.views.user_software_license', name="user_software_license"),

        url(r'^courses/{}/xqueue/(?P<userid>[^/]*)/(?P<mod_id>.*?)/(?P<dispatch>[^/]*)$'.format(settings.COURSE_ID_PATTERN),
            'courseware.module_render.xqueue_callback',
            name='xqueue_callback'),
        url(r'^change_setting$', 'student.views.change_setting',
            name='change_setting'),

        # TODO: These views need to be updated before they work
        url(r'^calculate$', 'util.views.calculate'),
        # TODO: We should probably remove the circuit package. I believe it was only used in the old way of saving wiki circuits for the wiki
        # url(r'^edit_circuit/(?P<circuit>[^/]*)$', 'circuit.views.edit_circuit'),
        # url(r'^save_circuit/(?P<circuit>[^/]*)$', 'circuit.views.save_circuit'),

        url(r'^courses/?$', 'branding.views.courses', name="courses"),
        url(r'^change_enrollment$',
            'student.views.change_enrollment', name="change_enrollment"),
        url(r'^change_email_settings$', 'student.views.change_email_settings', name="change_email_settings"),

        #About the course
        url(r'^courses/{}/about$'.format(settings.COURSE_ID_PATTERN),
            'courseware.views.course_about', name="about_course"),
        #View for mktg site (kept for backwards compatibility TODO - remove before merge to master)
        url(r'^courses/{}/mktg-about$'.format(settings.COURSE_ID_PATTERN),
            'courseware.views.mktg_course_about', name="mktg_about_course"),
        #View for mktg site
        url(r'^mktg/{}/?$'.format(settings.COURSE_ID_PATTERN),
            'courseware.views.mktg_course_about', name="mktg_about_course"),

        #Inside the course
        url(r'^courses/{}/$'.format(settings.COURSE_ID_PATTERN),
            'courseware.views.course_info', name="course_root"),
        url(r'^courses/{}/info$'.format(settings.COURSE_ID_PATTERN),
            'courseware.views.course_info', name="info"),
        url(r'^courses/{}/syllabus$'.format(settings.COURSE_ID_PATTERN),
            'courseware.views.syllabus', name="syllabus"),   # TODO arjun remove when custom tabs in place, see courseware/courses.py

        #Survey associated with a course
        url(r'^courses/{}/survey$'.format(settings.COURSE_ID_PATTERN),
            'courseware.views.course_survey', name="course_survey"),

        url(r'^courses/{}/book/(?P<book_index>\d+)/$'.format(settings.COURSE_ID_PATTERN),
            'staticbook.views.index', name="book"),
        url(r'^courses/{}/book/(?P<book_index>\d+)/(?P<page>\d+)$'.format(settings.COURSE_ID_PATTERN),
            'staticbook.views.index', name="book"),

        url(r'^courses/{}/pdfbook/(?P<book_index>\d+)/$'.format(settings.COURSE_ID_PATTERN),
            'staticbook.views.pdf_index', name="pdf_book"),
        url(r'^courses/{}/pdfbook/(?P<book_index>\d+)/(?P<page>\d+)$'.format(settings.COURSE_ID_PATTERN),
            'staticbook.views.pdf_index', name="pdf_book"),

        url(r'^courses/{}/pdfbook/(?P<book_index>\d+)/chapter/(?P<chapter>\d+)/$'.format(settings.COURSE_ID_PATTERN),
            'staticbook.views.pdf_index', name="pdf_book"),
        url(r'^courses/{}/pdfbook/(?P<book_index>\d+)/chapter/(?P<chapter>\d+)/(?P<page>\d+)$'.format(settings.COURSE_ID_PATTERN),
            'staticbook.views.pdf_index', name="pdf_book"),

        url(r'^courses/{}/htmlbook/(?P<book_index>\d+)/$'.format(settings.COURSE_ID_PATTERN),
            'staticbook.views.html_index', name="html_book"),
        url(r'^courses/{}/htmlbook/(?P<book_index>\d+)/chapter/(?P<chapter>\d+)/$'.format(settings.COURSE_ID_PATTERN),
            'staticbook.views.html_index', name="html_book"),

        url(r'^courses/{}/courseware/?$'.format(settings.COURSE_ID_PATTERN),
            'courseware.views.index', name="courseware"),
        url(r'^courses/{}/courseware/(?P<chapter>[^/]*)/$'.format(settings.COURSE_ID_PATTERN),
            'courseware.views.index', name="courseware_chapter"),
        url(r'^courses/{}/courseware/(?P<chapter>[^/]*)/(?P<section>[^/]*)/$'.format(settings.COURSE_ID_PATTERN),
            'courseware.views.index', name="courseware_section"),
        url(r'^courses/{}/courseware/(?P<chapter>[^/]*)/(?P<section>[^/]*)/(?P<position>[^/]*)/?$'.format(settings.COURSE_ID_PATTERN),
            'courseware.views.index', name="courseware_position"),

        url(r'^courses/{}/progress$'.format(settings.COURSE_ID_PATTERN),
            'courseware.views.progress', name="progress"),
        # Takes optional student_id for instructor use--shows profile as that student sees it.
        url(r'^courses/{}/progress/(?P<student_id>[^/]*)/$'.format(settings.COURSE_ID_PATTERN),
            'courseware.views.progress', name="student_progress"),

        # For the instructor
        url(r'^courses/{}/instructor$'.format(settings.COURSE_ID_PATTERN),
            'instructor.views.instructor_dashboard.instructor_dashboard_2', name="instructor_dashboard"),
        url(r'^courses/{}/set_course_mode_price$'.format(settings.COURSE_ID_PATTERN),
            'instructor.views.instructor_dashboard.set_course_mode_price', name="set_course_mode_price"),
        url(r'^courses/{}/instructor/api/'.format(settings.COURSE_ID_PATTERN),
            include('instructor.views.api_urls')),
        url(r'^courses/{}/remove_coupon$'.format(settings.COURSE_ID_PATTERN),
            'instructor.views.coupons.remove_coupon', name="remove_coupon"),
        url(r'^courses/{}/add_coupon$'.format(settings.COURSE_ID_PATTERN),
            'instructor.views.coupons.add_coupon', name="add_coupon"),
        url(r'^courses/{}/update_coupon$'.format(settings.COURSE_ID_PATTERN),
            'instructor.views.coupons.update_coupon', name="update_coupon"),
        url(r'^courses/{}/get_coupon_info$'.format(settings.COURSE_ID_PATTERN),
            'instructor.views.coupons.get_coupon_info', name="get_coupon_info"),

        # see ENABLE_INSTRUCTOR_LEGACY_DASHBOARD section for legacy dash urls

        # Open Ended grading views
        url(r'^courses/{}/staff_grading$'.format(settings.COURSE_ID_PATTERN),
            'open_ended_grading.views.staff_grading', name='staff_grading'),
        url(r'^courses/{}/staff_grading/get_next$'.format(settings.COURSE_ID_PATTERN),
            'open_ended_grading.staff_grading_service.get_next', name='staff_grading_get_next'),
        url(r'^courses/{}/staff_grading/save_grade$'.format(settings.COURSE_ID_PATTERN),
            'open_ended_grading.staff_grading_service.save_grade', name='staff_grading_save_grade'),
        url(r'^courses/{}/staff_grading/get_problem_list$'.format(settings.COURSE_ID_PATTERN),
            'open_ended_grading.staff_grading_service.get_problem_list', name='staff_grading_get_problem_list'),

        # Open Ended problem list
        url(r'^courses/{}/open_ended_problems$'.format(settings.COURSE_ID_PATTERN),
            'open_ended_grading.views.student_problem_list', name='open_ended_problems'),

        # Open Ended flagged problem list
        url(r'^courses/{}/open_ended_flagged_problems$'.format(settings.COURSE_ID_PATTERN),
            'open_ended_grading.views.flagged_problem_list', name='open_ended_flagged_problems'),
        url(r'^courses/{}/open_ended_flagged_problems/take_action_on_flags$'.format(settings.COURSE_ID_PATTERN),
            'open_ended_grading.views.take_action_on_flags', name='open_ended_flagged_problems_take_action'),

        # Cohorts management
        url(r'^courses/{}/cohorts/settings$'.format(settings.COURSE_KEY_PATTERN),
            'openedx.core.djangoapps.course_groups.views.course_cohort_settings_handler',
            name="course_cohort_settings"),
        url(r'^courses/{}/cohorts/(?P<cohort_id>[0-9]+)?$'.format(settings.COURSE_KEY_PATTERN),
            'openedx.core.djangoapps.course_groups.views.cohort_handler', name="cohorts"),
        url(r'^courses/{}/cohorts/(?P<cohort_id>[0-9]+)$'.format(settings.COURSE_KEY_PATTERN),
            'openedx.core.djangoapps.course_groups.views.users_in_cohort',
            name="list_cohort"),
        url(r'^courses/{}/cohorts/(?P<cohort_id>[0-9]+)/add$'.format(settings.COURSE_KEY_PATTERN),
            'openedx.core.djangoapps.course_groups.views.add_users_to_cohort',
            name="add_to_cohort"),
        url(r'^courses/{}/cohorts/(?P<cohort_id>[0-9]+)/delete$'.format(settings.COURSE_KEY_PATTERN),
            'openedx.core.djangoapps.course_groups.views.remove_user_from_cohort',
            name="remove_from_cohort"),
        url(r'^courses/{}/cohorts/debug$'.format(settings.COURSE_KEY_PATTERN),
            'openedx.core.djangoapps.course_groups.views.debug_cohort_mgmt',
            name="debug_cohort_mgmt"),
        url(r'^courses/{}/cohorts/topics$'.format(settings.COURSE_KEY_PATTERN),
            'openedx.core.djangoapps.course_groups.views.cohort_discussion_topics',
            name='cohort_discussion_topics'),

        # Open Ended Notifications
        url(r'^courses/{}/open_ended_notifications$'.format(settings.COURSE_ID_PATTERN),
            'open_ended_grading.views.combined_notifications', name='open_ended_notifications'),

        url(r'^courses/{}/peer_grading$'.format(settings.COURSE_ID_PATTERN),
            'open_ended_grading.views.peer_grading', name='peer_grading'),

        url(r'^courses/{}/notes$'.format(settings.COURSE_ID_PATTERN), 'notes.views.notes', name='notes'),
        url(r'^courses/{}/notes/'.format(settings.COURSE_ID_PATTERN), include('notes.urls')),

        # LTI endpoints listing
        url(r'^courses/{}/lti_rest_endpoints/'.format(settings.COURSE_ID_PATTERN),
            'courseware.views.get_course_lti_endpoints', name='lti_rest_endpoints'),

        # Student account and profile
        url(r'^account/', include('student_account.urls')),

        # Student Notes
        url(r'^courses/{}/edxnotes'.format(settings.COURSE_ID_PATTERN),
            include('edxnotes.urls'), name="edxnotes_endpoints"),
    )

    # allow course staff to change to student view of courseware
    if settings.FEATURES.get('ENABLE_MASQUERADE'):
        urlpatterns += (
            url(r'^courses/{}/masquerade$'.format(settings.COURSE_KEY_PATTERN),
                'courseware.masquerade.handle_ajax', name="masquerade_update"),
        )

    urlpatterns += (
        url(r'^courses/{}/generate_user_cert'.format(settings.COURSE_ID_PATTERN),
            'courseware.views.generate_user_cert', name="generate_user_cert"),
    )

    # discussion forums live within courseware, so courseware must be enabled first
    if settings.FEATURES.get('ENABLE_DISCUSSION_SERVICE'):
        urlpatterns += (
            url(r'^courses/{}/discussion/'.format(settings.COURSE_ID_PATTERN),
                include('django_comment_client.urls')),
            url(r'^notification_prefs/enable/', 'notification_prefs.views.ajax_enable'),
            url(r'^notification_prefs/disable/', 'notification_prefs.views.ajax_disable'),
            url(r'^notification_prefs/status/', 'notification_prefs.views.ajax_status'),
            url(r'^notification_prefs/unsubscribe/(?P<token>[a-zA-Z0-9-_=]+)/',
                'notification_prefs.views.set_subscription', {'subscribe': False}, name="unsubscribe_forum_update"),
            url(r'^notification_prefs/resubscribe/(?P<token>[a-zA-Z0-9-_=]+)/',
                'notification_prefs.views.set_subscription', {'subscribe': True}, name="resubscribe_forum_update"),
        )
    urlpatterns += (
        # This MUST be the last view in the courseware--it's a catch-all for custom tabs.
        url(r'^courses/{}/(?P<tab_slug>[^/]+)/$'.format(settings.COURSE_ID_PATTERN),
            'courseware.views.static_tab', name="static_tab"),
    )

    if settings.FEATURES.get('ENABLE_STUDENT_HISTORY_VIEW'):
        urlpatterns += (
            url(r'^courses/{}/submission_history/(?P<student_username>[^/]*)/(?P<location>.*?)$'.format(settings.COURSE_ID_PATTERN),
                'courseware.views.submission_history',
                name='submission_history'),
        )


if settings.COURSEWARE_ENABLED and settings.FEATURES.get('ENABLE_INSTRUCTOR_LEGACY_DASHBOARD'):
    urlpatterns += (
        url(r'^courses/{}/legacy_instructor_dash$'.format(settings.COURSE_ID_PATTERN),
            'instructor.views.legacy.instructor_dashboard', name="instructor_dashboard_legacy"),
    )

if settings.FEATURES.get('CLASS_DASHBOARD'):
    urlpatterns += (
        url(r'^class_dashboard/', include('class_dashboard.urls')),
    )

if settings.DEBUG or settings.FEATURES.get('ENABLE_DJANGO_ADMIN_SITE'):
    ## Jasmine and admin
    urlpatterns += (url(r'^admin/', include(admin.site.urls)),)

if settings.FEATURES.get('AUTH_USE_OPENID'):
    urlpatterns += (
        url(r'^openid/login/$', 'django_openid_auth.views.login_begin', name='openid-login'),
        url(r'^openid/complete/$', 'external_auth.views.openid_login_complete', name='openid-complete'),
        url(r'^openid/logo.gif$', 'django_openid_auth.views.logo', name='openid-logo'),
    )

if settings.FEATURES.get('AUTH_USE_SHIB'):
    urlpatterns += (
        url(r'^shib-login/$', 'external_auth.views.shib_login', name='shib-login'),
    )

if settings.FEATURES.get('AUTH_USE_CAS'):
    urlpatterns += (
        url(r'^cas-auth/login/$', 'external_auth.views.cas_login', name="cas-login"),
        url(r'^cas-auth/logout/$', 'django_cas.views.logout', {'next_page': '/'}, name="cas-logout"),
    )

if settings.FEATURES.get('RESTRICT_ENROLL_BY_REG_METHOD'):
    urlpatterns += (
        url(r'^course_specific_login/{}/$'.format(settings.COURSE_ID_PATTERN),
            'external_auth.views.course_specific_login', name='course-specific-login'),
        url(r'^course_specific_register/{}/$'.format(settings.COURSE_ID_PATTERN),
            'external_auth.views.course_specific_register', name='course-specific-register'),

    )

# Shopping cart
urlpatterns += (
    url(r'^shoppingcart/', include('shoppingcart.urls')),
    url(r'^commerce/', include('commerce.urls', namespace='commerce')),
)

# Embargo
if settings.FEATURES.get('EMBARGO'):
    urlpatterns += (
        url(r'^embargo/', include('embargo.urls')),
    )

# Survey Djangoapp
urlpatterns += (
    url(r'^survey/', include('survey.urls')),
)

if settings.FEATURES.get('AUTH_USE_OPENID_PROVIDER'):
    urlpatterns += (
        url(r'^openid/provider/login/$', 'external_auth.views.provider_login', name='openid-provider-login'),
        url(r'^openid/provider/login/(?:.+)$', 'external_auth.views.provider_identity', name='openid-provider-login-identity'),
        url(r'^openid/provider/identity/$', 'external_auth.views.provider_identity', name='openid-provider-identity'),
        url(r'^openid/provider/xrds/$', 'external_auth.views.provider_xrds', name='openid-provider-xrds')
    )

if settings.FEATURES.get('ENABLE_OAUTH2_PROVIDER'):
    urlpatterns += (
        url(r'^oauth2/', include('oauth2_provider.urls', namespace='oauth2')),
    )


if settings.FEATURES.get('ENABLE_LMS_MIGRATION'):
    urlpatterns += (
        url(r'^migrate/modules$', 'lms_migration.migrate.manage_modulestores'),
        url(r'^migrate/reload/(?P<reload_dir>[^/]+)$', 'lms_migration.migrate.manage_modulestores'),
        url(r'^migrate/reload/(?P<reload_dir>[^/]+)/(?P<commit_id>[^/]+)$', 'lms_migration.migrate.manage_modulestores'),
        url(r'^gitreload$', 'lms_migration.migrate.gitreload'),
        url(r'^gitreload/(?P<reload_dir>[^/]+)$', 'lms_migration.migrate.gitreload'),
    )

if settings.FEATURES.get('ENABLE_SQL_TRACKING_LOGS'):
    urlpatterns += (
        url(r'^event_logs$', 'track.views.view_tracking_log'),
        url(r'^event_logs/(?P<args>.+)$', 'track.views.view_tracking_log'),
    )

if settings.FEATURES.get('ENABLE_SERVICE_STATUS'):
    urlpatterns += (
        url(r'^status/', include('service_status.urls')),
    )

if settings.FEATURES.get('ENABLE_INSTRUCTOR_BACKGROUND_TASKS'):
    urlpatterns += (
        url(r'^instructor_task_status/$', 'instructor_task.views.instructor_task_status', name='instructor_task_status'),
    )

if settings.FEATURES.get('RUN_AS_ANALYTICS_SERVER_ENABLED'):
    urlpatterns += (
        url(r'^edinsights_service/', include('edinsights.core.urls')),
    )
    import edinsights.core.registry

# FoldIt views
urlpatterns += (
    # The path is hardcoded into their app...
    url(r'^comm/foldit_ops', 'foldit.views.foldit_ops', name="foldit_ops"),
)

if settings.FEATURES.get('ENABLE_DEBUG_RUN_PYTHON'):
    urlpatterns += (
        url(r'^debug/run_python$', 'debug.views.run_python'),
    )

urlpatterns += (
    url(r'^debug/show_parameters$', 'debug.views.show_parameters'),
)

# Crowdsourced hinting instructor manager.
if settings.FEATURES.get('ENABLE_HINTER_INSTRUCTOR_VIEW'):
    urlpatterns += (
        url(r'^courses/{}/hint_manager$'.format(settings.COURSE_ID_PATTERN),
            'instructor.hint_manager.hint_manager', name="hint_manager"),
    )

# enable automatic login
if settings.FEATURES.get('AUTOMATIC_AUTH_FOR_TESTING'):
    urlpatterns += (
        url(r'^auto_auth$', 'student.views.auto_auth'),
    )

# Third-party auth.
if settings.FEATURES.get('ENABLE_THIRD_PARTY_AUTH'):
    urlpatterns += (
        url(r'', include('third_party_auth.urls')),
        url(
            r'^oauth2/exchange_access_token/(?P<backend>[^/]+)/$',
            oauth_exchange.views.AccessTokenExchangeView.as_view(),
            name="exchange_access_token"
        ),
        # NOTE: The following login_oauth_token endpoint is DEPRECATED.
        # Please use the exchange_access_token endpoint instead.
        url(r'^login_oauth_token/(?P<backend>[^/]+)/$', 'student.views.login_oauth_token'),
    )

# Certificates Web/HTML View
if settings.FEATURES.get('CERTIFICATES_HTML_VIEW', False):
    urlpatterns += (
        url(r'^certificates/html', 'certificates.views.render_html_view', name='cert_html_view'),
    )

# XDomain proxy
urlpatterns += (
    url(r'^xdomain_proxy.html$', 'cors_csrf.views.xdomain_proxy', name='xdomain_proxy'),
)

urlpatterns = patterns(*urlpatterns)

if settings.DEBUG:
    urlpatterns += static(settings.STATIC_URL, document_root=settings.STATIC_ROOT)

    # in debug mode, allow any template to be rendered (most useful for UX reference templates)
    urlpatterns += url(r'^template/(?P<template>.+)$', 'debug.views.show_reference_template'),

#Custom error pages
handler404 = 'static_template_view.views.render_404'
handler500 = 'static_template_view.views.render_500'

# display error page templates, for testing purposes
urlpatterns += (
    url(r'404', handler404),
    url(r'500', handler500),
)<|MERGE_RESOLUTION|>--- conflicted
+++ resolved
@@ -11,17 +11,14 @@
 if settings.DEBUG or settings.FEATURES.get('ENABLE_DJANGO_ADMIN_SITE'):
     admin.autodiscover()
 
-<<<<<<< HEAD
-urlpatterns = ('',  # nopep8
-    # Edraak.org SEO-friendly URL re-writes.
-    # Keep it on top to let it get the requests first
-    url(r'', include('edraak_url_rewrites.urls')),
-=======
 # Use urlpatterns formatted as within the Django docs with first parameter "stuck" to the open parenthesis
 # pylint: disable=bad-continuation
 urlpatterns = (
     '',
->>>>>>> 08cb8dd5
+    
+    # Edraak.org SEO-friendly URL re-writes.
+    # Keep it on top to let it get the requests first
+    url(r'', include('edraak_url_rewrites.urls')),
 
     # certificate view
     url(r'^update_certificate$', 'certificates.views.update_certificate'),
@@ -38,11 +35,15 @@
     url(r'^change_email$', 'student.views.change_email_request', name="change_email"),
     url(r'^email_confirm/(?P<key>[^/]*)$', 'student.views.confirm_email_change'),
     url(r'^change_name$', 'student.views.change_name_request', name="change_name"),
+    url(r'^accept_name_change$', 'student.views.accept_name_change'),
+    url(r'^reject_name_change$', 'student.views.reject_name_change'),
+    url(r'^pending_name_changes$', 'student.views.pending_name_changes'),
     url(r'^event$', 'track.views.user_track'),
     url(r'^performance$', 'performance.views.performance_log'),
     url(r'^segmentio/event$', 'track.views.segmentio.segmentio_event'),
     url(r'^t/(?P<template>[^/]*)$', 'static_template_view.views.index'),   # TODO: Is this used anymore? What is STATIC_GRAB?
 
+    url(r'^accounts/login$', 'student.views.accounts_login', name="accounts_login"),
     url(r'^accounts/manage_user_standing', 'student.views.manage_user_standing',
         name='manage_user_standing'),
     url(r'^accounts/disable_account_ajax$', 'student.views.disable_account_ajax',
@@ -79,7 +80,6 @@
 
     url(r'^i18n/', include('django.conf.urls.i18n')),
 
-<<<<<<< HEAD
     url(r'', include('edraak_misc.urls')),
     url(r'', include('edraak_i18n.urls')),
     url(r'', include('edraak_contact.urls')),
@@ -88,8 +88,6 @@
 
     url(r'^embargo$', 'student.views.embargo', name="embargo"),
 
-=======
->>>>>>> 08cb8dd5
     # Feedback Form endpoint
     url(r'^submit_feedback$', 'util.views.submit_feedback'),
 
@@ -142,6 +140,7 @@
     url(r'^verify_student/', include('verify_student.urls')),
     url(r'^course_modes/', include('course_modes.urls')),
 )
+
 
 js_info_dict = {
     'domain': 'djangojs',
@@ -264,11 +263,6 @@
         url(r'^courses/{course_key}/xblock/{usage_key}/handler/(?P<handler>[^/]*)(?:/(?P<suffix>.*))?$'.format(course_key=settings.COURSE_ID_PATTERN, usage_key=settings.USAGE_ID_PATTERN),
             'courseware.module_render.handle_xblock_callback',
             name='xblock_handler'),
-        url(r'^courses/{course_key}/xblock/{usage_key}/view/(?P<view_name>[^/]*)$'.format(
-            course_key=settings.COURSE_ID_PATTERN,
-            usage_key=settings.USAGE_ID_PATTERN),
-            'courseware.module_render.xblock_view',
-            name='xblock_view'),
         url(r'^courses/{course_key}/xblock/{usage_key}/handler_noauth/(?P<handler>[^/]*)(?:/(?P<suffix>.*))?$'.format(course_key=settings.COURSE_ID_PATTERN, usage_key=settings.USAGE_ID_PATTERN),
             'courseware.module_render.handle_xblock_callback_noauth',
             name='xblock_handler_noauth'),
