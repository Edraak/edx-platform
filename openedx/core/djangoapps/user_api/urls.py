"""
Defines the URL routes for this app.
"""

from django.conf.urls import patterns, url

from ..profile_images.views import ProfileImageView
from .accounts.views import AccountView
from .preferences.views import PreferencesView, PreferencesDetailView

<<<<<<< HEAD
from django.conf import settings
from django.conf.urls import patterns, url
=======
USERNAME_PATTERN = r'(?P<username>[\w.+-]+)'
>>>>>>> 1ebb78c9

urlpatterns = patterns(
    '',
    url(
<<<<<<< HEAD
        r'^v1/accounts/{}$'.format(settings.USERNAME_PATTERN),
=======
        r'^v1/accounts/{}$'.format(USERNAME_PATTERN),
>>>>>>> 1ebb78c9
        AccountView.as_view(),
        name="accounts_api"
    ),
    url(
<<<<<<< HEAD
        r'^v1/preferences/{}$'.format(settings.USERNAME_PATTERN),
=======
        r'^v1/accounts/{}/image$'.format(USERNAME_PATTERN),
        ProfileImageView.as_view(),
        name="accounts_profile_image_api"
    ),
    url(
        r'^v1/preferences/{}$'.format(USERNAME_PATTERN),
>>>>>>> 1ebb78c9
        PreferencesView.as_view(),
        name="preferences_api"
    ),
    url(
<<<<<<< HEAD
        r'^v1/preferences/{}/(?P<preference_key>[a-zA-Z0-9_]+)$'.format(settings.USERNAME_PATTERN),
=======
        r'^v1/preferences/{}/(?P<preference_key>[a-zA-Z0-9_]+)$'.format(USERNAME_PATTERN),
>>>>>>> 1ebb78c9
        PreferencesDetailView.as_view(),
        name="preferences_detail_api"
    ),
)<|MERGE_RESOLUTION|>--- conflicted
+++ resolved
@@ -2,50 +2,33 @@
 Defines the URL routes for this app.
 """
 
-from django.conf.urls import patterns, url
 
 from ..profile_images.views import ProfileImageView
 from .accounts.views import AccountView
 from .preferences.views import PreferencesView, PreferencesDetailView
 
-<<<<<<< HEAD
 from django.conf import settings
 from django.conf.urls import patterns, url
-=======
-USERNAME_PATTERN = r'(?P<username>[\w.+-]+)'
->>>>>>> 1ebb78c9
 
 urlpatterns = patterns(
     '',
     url(
-<<<<<<< HEAD
         r'^v1/accounts/{}$'.format(settings.USERNAME_PATTERN),
-=======
-        r'^v1/accounts/{}$'.format(USERNAME_PATTERN),
->>>>>>> 1ebb78c9
         AccountView.as_view(),
         name="accounts_api"
     ),
     url(
-<<<<<<< HEAD
-        r'^v1/preferences/{}$'.format(settings.USERNAME_PATTERN),
-=======
-        r'^v1/accounts/{}/image$'.format(USERNAME_PATTERN),
+        r'^v1/accounts/{}/image$'.format(settings.USERNAME_PATTERN),
         ProfileImageView.as_view(),
         name="accounts_profile_image_api"
     ),
     url(
-        r'^v1/preferences/{}$'.format(USERNAME_PATTERN),
->>>>>>> 1ebb78c9
+        r'^v1/preferences/{}$'.format(settings.USERNAME_PATTERN),
         PreferencesView.as_view(),
         name="preferences_api"
     ),
     url(
-<<<<<<< HEAD
         r'^v1/preferences/{}/(?P<preference_key>[a-zA-Z0-9_]+)$'.format(settings.USERNAME_PATTERN),
-=======
-        r'^v1/preferences/{}/(?P<preference_key>[a-zA-Z0-9_]+)$'.format(USERNAME_PATTERN),
->>>>>>> 1ebb78c9
         PreferencesDetailView.as_view(),
         name="preferences_detail_api"
     ),
