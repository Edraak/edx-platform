--- conflicted
+++ resolved
@@ -14,11 +14,7 @@
       % if settings.FEATURES.get('IS_EDX_DOMAIN', False):
         <img src="${static.url("images/edx-theme/edx-studio-logo.png")}" alt="${settings.STUDIO_NAME}" />
       % else:
-<<<<<<< HEAD
         <img src="${static.url("img/edraak/edraak_logo.png")}" alt="${settings.STUDIO_NAME}" />
-=======
-        <img src="${static.url("images/default-theme/logo.png")}" alt="${settings.STUDIO_NAME}" />
->>>>>>> f91764ab
       % endif
       </a></h1>
 
