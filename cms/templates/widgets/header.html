<%namespace name='static' file='../static_content.html'/>
<%!
  from django.core.urlresolvers import reverse
  from django.utils.translation import ugettext as _
  from contentstore.context_processors import doc_url
  from contentstore.views.course import should_show_group_configurations_page
%>
<%page args="online_help_token"/>

<div class="wrapper-header wrapper" id="view-top">
  <header class="primary" role="banner">

    <div class="wrapper wrapper-l">
<<<<<<< HEAD
      ## "edX Studio" should not be translated
      <h1 class="branding"><a href="/"><img src='${static.url("img/edraak/edraak_logo.png")}' alt="edX Studio" /></a></h1>
=======
      <h1 class="branding"><a href="/">
      % if settings.FEATURES.get('IS_EDX_DOMAIN', False):
        <img src="${static.url("images/edx-theme/edx-studio-logo.png")}" alt="${settings.STUDIO_NAME}" />
      % else:
        <img src="${static.url("images/logo-placeholder.png")}" alt="${settings.STUDIO_NAME}" />
      % endif
      </a></h1>
>>>>>>> 0bd1f84d

      % if context_course:
      <%
            course_key = context_course.id
            index_url = reverse('contentstore.views.course_handler', kwargs={'course_key_string': unicode(course_key)})
            checklists_url = reverse('contentstore.views.checklists_handler', kwargs={'course_key_string': unicode(course_key)})
            course_team_url = reverse('contentstore.views.course_team_handler', kwargs={'course_key_string': unicode(course_key)})
            assets_url = reverse('contentstore.views.assets_handler', kwargs={'course_key_string': unicode(course_key)})
            textbooks_url = reverse('contentstore.views.textbooks_list_handler', kwargs={'course_key_string': unicode(course_key)})
            videos_url = reverse('contentstore.views.videos_handler', kwargs={'course_key_string': unicode(course_key)})
            import_url = reverse('contentstore.views.import_handler', kwargs={'course_key_string': unicode(course_key)})
            course_info_url = reverse('contentstore.views.course_info_handler', kwargs={'course_key_string': unicode(course_key)})
            export_url = reverse('contentstore.views.export_handler', kwargs={'course_key_string': unicode(course_key)})
            settings_url = reverse('contentstore.views.settings_handler', kwargs={'course_key_string': unicode(course_key)})
            grading_url = reverse('contentstore.views.grading_handler', kwargs={'course_key_string': unicode(course_key)})
            advanced_settings_url = reverse('contentstore.views.advanced_settings_handler', kwargs={'course_key_string': unicode(course_key)})
            tabs_url = reverse('contentstore.views.tabs_handler', kwargs={'course_key_string': unicode(course_key)})
      %>
      <h2 class="info-course">
        <span class="sr">${_("Current Course:")}</span>
        <a class="course-link" href="${index_url}">
          <span class="course-org">${context_course.display_org_with_default | h}</span><span class="course-number">${context_course.display_number_with_default | h}</span>
          <span class="course-title" title="${context_course.display_name_with_default}">${context_course.display_name_with_default}</span>
        </a>
      </h2>

      <nav class="nav-course nav-dd ui-left">
        <h2 class="sr">${_("{course_name}'s Navigation:").format(course_name=context_course.display_name_with_default)}</h2>
        <ol>
          <li class="nav-item nav-course-courseware">
            <h3 class="title"><span class="label"><span class="label-prefix sr">${_("Course")} </span>${_("Content")}</span> <i class="icon fa fa-caret-down ui-toggle-dd"></i></h3>

            <div class="wrapper wrapper-nav-sub">
              <div class="nav-sub">
                <ul>
                  <li class="nav-item nav-course-courseware-outline">
                    <a href="${index_url}">${_("Outline")}</a>
                  </li>
                  <li class="nav-item nav-course-courseware-updates">
                    <a href="${course_info_url}">${_("Updates")}</a>
                  </li>
                  <li class="nav-item nav-course-courseware-pages">
                    <a href="${tabs_url}">${_("Pages")}</a>
                  </li>
                  <li class="nav-item nav-course-courseware-uploads">
                    <a href="${assets_url}">${_("Files &amp; Uploads")}</a>
                  </li>
                  <li class="nav-item nav-course-courseware-textbooks">
                    <a href="${textbooks_url}">${_("Textbooks")}</a>
                  </li>
                  % if context_course.video_pipeline_configured:
                  <li class="nav-item nav-course-courseware-videos">
                    <a href="${videos_url}">${_("Video Uploads")}</a>
                  </li>
                  % endif
                </ul>
              </div>
            </div>
          </li>

          <li class="nav-item nav-course-settings">
            <h3 class="title"><span class="label"><span class="label-prefix sr">${_("Course")} </span>${_("Settings")}</span> <i class="icon fa fa-caret-down ui-toggle-dd"></i></h3>

            <div class="wrapper wrapper-nav-sub">
              <div class="nav-sub">
                <ul>
                  <li class="nav-item nav-course-settings-schedule">
                    <a href="${settings_url}">${_("Schedule &amp; Details")}</a>
                  </li>
                  <li class="nav-item nav-course-settings-grading">
                    <a href="${grading_url}">${_("Grading")}</a>
                  </li>
                  <li class="nav-item nav-course-settings-team">
                    <a href="${course_team_url}">${_("Course Team")}</a>
                  </li>
                  % if should_show_group_configurations_page(context_course):
                    <li class="nav-item nav-course-settings-group-configurations">
                      <a href="${reverse('contentstore.views.group_configurations_list_handler', kwargs={'course_key_string': unicode(course_key)})}">${_("Group Configurations")}</a>
                    </li>
                  % endif
                  <li class="nav-item nav-course-settings-advanced">
                    <a href="${advanced_settings_url}">${_("Advanced Settings")}</a>
                  </li>
                </ul>
              </div>
            </div>
          </li>

          <li class="nav-item nav-course-tools">
            <h3 class="title"><span class="label">${_("Tools")}</span> <i class="icon fa fa-caret-down ui-toggle-dd"></i></h3>

            <div class="wrapper wrapper-nav-sub">
              <div class="nav-sub">
                <ul>
                  <li class="nav-item nav-course-tools-checklists">
                    <a href="${checklists_url}">${_("Checklists")}</a>
                  </li>
                  <li class="nav-item nav-course-tools-import">
                    <a href="${import_url}">${_("Import")}</a>
                  </li>
                  <li class="nav-item nav-course-tools-export">
                    <a href="${export_url}">${_("Export")}</a>
                  </li>
                  % if settings.FEATURES.get('ENABLE_EXPORT_GIT') and context_course.giturl:
                  <li class="nav-item nav-course-tools-export-git">
                    <a href="${reverse('export_git', kwargs=dict(course_key_string=unicode(course_key)))}">${_("Export to Git")}</a>
                  </li>
                  % endif
                </ul>
              </div>
            </div>
          </li>
        </ol>
      </nav>
      % endif
    </div>

    <div class="wrapper wrapper-r">
      % if user.is_authenticated():
      <nav class="nav-account nav-is-signedin nav-dd ui-right">
        <h2 class="sr">${_("Help &amp; Account Navigation")}</h2>
        <ol>
          <li class="nav-item nav-account-help">
            <h3 class="title"><span class="label"><a href="${get_online_help_info(online_help_token)['doc_url']}" title="${_("Contextual Online Help")}" target="_blank">${_("Help")}</a></span></h3>
          </li>

          <li class="nav-item nav-account-user">
            <h3 class="title"><span class="label"><span class="label-prefix sr">${_("Currently signed in as:")}</span><span class="account-username" title="${ user.username }">${ user.username }</span></span> <i class="icon fa fa-caret-down ui-toggle-dd"></i></h3>

            <div class="wrapper wrapper-nav-sub">
              <div class="nav-sub">
                <ul>
                  <li class="nav-item nav-account-dashboard">
                    <a href="/">${_("My Courses")}</a>
                  </li>
                  <li class="nav-item nav-account-signout">
                    <a class="action action-signout" href="${reverse('logout')}">${_("Sign Out")}</a>
                  </li>
                </ul>
              </div>
            </div>
          </li>
          <li class="nav-item nav-change-language">
            <h3 class="title">
                <%include file="_language-change.html" />
            </h3>
          </li>
        </ol>
      </nav>

      % else:
      <nav class="nav-not-signedin nav-pitch">
        <h2 class="sr">${_("You're not currently signed in")}</h2>
        <ol>
          <li class="nav-item nav-not-signedin-help">
            <a href="${get_online_help_info(online_help_token)['doc_url']}" title="${_("Contextual Online Help")}" target="_blank">${_("Help")}</a>
          </li>
          <li class="nav-item nav-not-signedin-signup">
            <a class="action action-signup" href="${reverse('signup')}">${_("Sign Up")}</a>
          </li>
          <li class="nav-item nav-not-signedin-signin">
            <a class="action action-signin" href="${reverse('login')}">${_("Sign In")}</a>
          </li>
        </ol>
      </nav>
      % endif
    </div>
  </header>
</div><|MERGE_RESOLUTION|>--- conflicted
+++ resolved
@@ -11,18 +11,13 @@
   <header class="primary" role="banner">
 
     <div class="wrapper wrapper-l">
-<<<<<<< HEAD
-      ## "edX Studio" should not be translated
-      <h1 class="branding"><a href="/"><img src='${static.url("img/edraak/edraak_logo.png")}' alt="edX Studio" /></a></h1>
-=======
       <h1 class="branding"><a href="/">
       % if settings.FEATURES.get('IS_EDX_DOMAIN', False):
         <img src="${static.url("images/edx-theme/edx-studio-logo.png")}" alt="${settings.STUDIO_NAME}" />
       % else:
-        <img src="${static.url("images/logo-placeholder.png")}" alt="${settings.STUDIO_NAME}" />
+        <img src="${static.url("img/edraak/edraak_logo.png")}" alt="${settings.STUDIO_NAME}" />
       % endif
       </a></h1>
->>>>>>> 0bd1f84d
 
       % if context_course:
       <%
