import json
import logging
import static_replace

from django.conf import settings
from functools import wraps
from mitxmako.shortcuts import render_to_string
from xmodule.seq_module import SequenceModule
from xmodule.vertical_module import VerticalModule
import datetime
<<<<<<< HEAD
=======
from django.utils.timezone import UTC
>>>>>>> 6c4ebbe6

log = logging.getLogger("mitx.xmodule_modifiers")


def wrap_xmodule(get_html, module, template, context=None):
    """
    Wraps the results of get_html in a standard <section> with identifying
    data so that the appropriate javascript module can be loaded onto it.

    get_html: An XModule.get_html method or an XModuleDescriptor.get_html method
    module: An XModule
    template: A template that takes the variables:
        content: the results of get_html,
        display_name: the display name of the xmodule, if available (None otherwise)
        class_: the module class name
        module_name: the js_module_name of the module
    """
    if context is None:
        context = {}

    @wraps(get_html)
    def _get_html():
        context.update({
            'content': get_html(),
            'display_name': module.display_name,
            'class_': module.__class__.__name__,
            'module_name': module.js_module_name
        })

        return render_to_string(template, context)
    return _get_html


def replace_course_urls(get_html, course_id):
    """
    Updates the supplied module with a new get_html function that wraps
    the old get_html function and substitutes urls of the form /course/...
    with urls that are /courses/<course_id>/...
    """
    @wraps(get_html)
    def _get_html():
        return static_replace.replace_course_urls(get_html(), course_id)
    return _get_html


def replace_static_urls(get_html, data_dir, course_namespace=None):
    """
    Updates the supplied module with a new get_html function that wraps
    the old get_html function and substitutes urls of the form /static/...
    with urls that are /static/<prefix>/...
    """

    @wraps(get_html)
    def _get_html():
        return static_replace.replace_static_urls(get_html(), data_dir, course_namespace)
    return _get_html


def grade_histogram(module_id):
    ''' Print out a histogram of grades on a given problem.
        Part of staff member debug info.
    '''
    from django.db import connection
    cursor = connection.cursor()

    q = """SELECT courseware_studentmodule.grade,
                  COUNT(courseware_studentmodule.student_id)
    FROM courseware_studentmodule
    WHERE courseware_studentmodule.module_id=%s
    GROUP BY courseware_studentmodule.grade"""
    # Passing module_id this way prevents sql-injection.
    cursor.execute(q, [module_id])

    grades = list(cursor.fetchall())
    grades.sort(key=lambda x: x[0])  # Add ORDER BY to sql query?
    if len(grades) >= 1 and grades[0][0] is None:
        return []
    return grades


def add_histogram(get_html, module, user):
    """
    Updates the supplied module with a new get_html function that wraps
    the output of the old get_html function with additional information
    for admin users only, including a histogram of student answers and the
    definition of the xmodule

    Does nothing if module is a SequenceModule or a VerticalModule.
    """
    @wraps(get_html)
    def _get_html():

        if type(module) in [SequenceModule, VerticalModule]:  # TODO: make this more general, eg use an XModule attribute instead
            return get_html()

        module_id = module.id
        if module.descriptor.has_score:
            histogram = grade_histogram(module_id)
            render_histogram = len(histogram) > 0
        else:
            histogram = None
            render_histogram = False

        if settings.MITX_FEATURES.get('ENABLE_LMS_MIGRATION'):
            [filepath, filename] = getattr(module.descriptor, 'xml_attributes', {}).get('filename', ['', None])
            osfs = module.system.filestore
            if filename is not None and osfs.exists(filename):
                # if original, unmangled filename exists then use it (github
                # doesn't like symlinks)
                filepath = filename
            data_dir = osfs.root_path.rsplit('/')[-1]
            giturl = getattr(module.lms, 'giturl', '') or 'https://github.com/MITx'
            edit_link = "%s/%s/tree/master/%s" % (giturl, data_dir, filepath)
        else:
            edit_link = False
            # Need to define all the variables that are about to be used
            giturl = ""
            data_dir = ""

        source_file = module.lms.source_file  # source used to generate the problem XML, eg latex or word

        # useful to indicate to staff if problem has been released or not
        # TODO (ichuang): use _has_access_descriptor.can_load in lms.courseware.access, instead of now>mstart comparison here
<<<<<<< HEAD
        now = datetime.datetime.utcnow()
=======
        now = datetime.datetime.now(UTC())
>>>>>>> 6c4ebbe6
        is_released = "unknown"
        mstart = module.descriptor.lms.start

        if mstart is not None:
            is_released = "<font color='red'>Yes!</font>" if (now > mstart) else "<font color='green'>Not yet</font>"

        staff_context = {'fields': [(field.name, getattr(module, field.name)) for field in module.fields],
                         'lms_fields': [(field.name, getattr(module.lms, field.name)) for field in module.lms.fields],
                         'xml_attributes' : getattr(module.descriptor, 'xml_attributes', {}),
                         'location': module.location,
                         'xqa_key': module.lms.xqa_key,
                         'source_file': source_file,
                         'source_url': '%s/%s/tree/master/%s' % (giturl, data_dir, source_file),
                         'category': str(module.__class__.__name__),
                         # Template uses element_id in js function names, so can't allow dashes
                         'element_id': module.location.html_id().replace('-', '_'),
                         'edit_link': edit_link,
                         'user': user,
                         'xqa_server': settings.MITX_FEATURES.get('USE_XQA_SERVER', 'http://xqa:server@content-qa.mitx.mit.edu/xqa'),
                         'histogram': json.dumps(histogram),
                         'render_histogram': render_histogram,
                         'module_content': get_html(),
                         'is_released': is_released,
                         }
        return render_to_string("staff_problem_info.html", staff_context)

    return _get_html<|MERGE_RESOLUTION|>--- conflicted
+++ resolved
@@ -8,10 +8,7 @@
 from xmodule.seq_module import SequenceModule
 from xmodule.vertical_module import VerticalModule
 import datetime
-<<<<<<< HEAD
-=======
 from django.utils.timezone import UTC
->>>>>>> 6c4ebbe6
 
 log = logging.getLogger("mitx.xmodule_modifiers")
 
@@ -135,11 +132,7 @@
 
         # useful to indicate to staff if problem has been released or not
         # TODO (ichuang): use _has_access_descriptor.can_load in lms.courseware.access, instead of now>mstart comparison here
-<<<<<<< HEAD
-        now = datetime.datetime.utcnow()
-=======
         now = datetime.datetime.now(UTC())
->>>>>>> 6c4ebbe6
         is_released = "unknown"
         mstart = module.descriptor.lms.start
 
