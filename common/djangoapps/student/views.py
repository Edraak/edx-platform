--- conflicted
+++ resolved
@@ -147,20 +147,18 @@
     if domain is False:
         domain = request.META.get('HTTP_HOST')
 
-<<<<<<< HEAD
     # Hardcoded `AnonymousUser()` to hide unpublished courses always
     courses = get_courses(AnonymousUser(), domain=domain)
 
-    courses = sort_by_announcement(courses)
     courses = sort_closed_courses_to_bottom(courses)
-=======
-    courses = get_courses(user, domain=domain)
+
     if microsite.get_value("ENABLE_COURSE_SORTING_BY_START_DATE",
                            settings.FEATURES["ENABLE_COURSE_SORTING_BY_START_DATE"]):
         courses = sort_by_start_date(courses)
     else:
         courses = sort_by_announcement(courses)
->>>>>>> 0bd1f84d
+
+    courses = sort_closed_courses_to_bottom(courses)
 
     context = {'courses': courses}
 
