--- conflicted
+++ resolved
@@ -8,12 +8,6 @@
 
 from config_models.models import ConfigurationModel
 
-<<<<<<< HEAD
-import student.models
-import edraak_ratelimit.models
-
-=======
->>>>>>> 1ebb78c9
 logger = logging.getLogger(__name__)  # pylint: disable=invalid-name
 
 
@@ -62,66 +56,9 @@
             value = value.encode('base64').decode('utf8')
         return value
 
-<<<<<<< HEAD
-    def post_init(self, instance=None, **kwargs):   # pylint: disable=unused-argument
-        value = self._get_val_from_obj(instance)
-        if value:
-            setattr(instance, self.attname, value)
-
-    def contribute_to_class(self, cls, name):
-        super(CompressedTextField, self).contribute_to_class(cls, name)
-        post_init.connect(self.post_init, sender=cls)
-
-    def _get_val_from_obj(self, obj):
-        if obj:
-            value = uncompress_string(getattr(obj, self.attname))
-            if value is not None:
-                try:
-                    value = value.decode('utf8')
-                except UnicodeDecodeError:
-                    pass
-                return value
-            else:
-                return self.get_default()
-        else:
-            return self.get_default()
-
-    def south_field_triple(self):
-        """Returns a suitable description of this field for South."""
-        # We'll just introspect the _actual_ field.
-        from south.modelsinspector import introspector
-
-        field_class = "django.db.models.fields.TextField"
-        args, kwargs = introspector(self)
-        # That's our definition!
-        return field_class, args, kwargs
-
-
-class StudentAccountLock(student.models.LoginFailures):
-    """
-    Make a proxy/fake LoginFailures model, to organize the admin panel a bit.
-
-    The name of the model is also adjusted to be user friendly.
-    """
-
-    class Meta:
-        proxy = True
-
-
-class IPLock(edraak_ratelimit.models.RateLimitedIP):
-    """
-    Make a proxy/fake RateLimitedIP model, to organize the admin panel a bit.
-
-    The name of the model is also adjusted to be user friendly.
-    """
-
-    class Meta:
-        proxy = True
-=======
     def to_python(self, value):
         """ Decompresses the value from the database. """
         if isinstance(value, unicode):
             value = decompress_string(value)
 
-        return value
->>>>>>> 1ebb78c9
+        return value